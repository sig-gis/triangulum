--- conflicted
+++ resolved
@@ -412,19 +412,11 @@
 clojure -M:systemd enable -r <REPO> -u <USER> [-p HTTP PORT] [-P HTTPS PORT] [-d REPO DIRECTORY] [--production]
 #+end_src
 
-<<<<<<< HEAD
 This will install a file named cljweb-<repo>.service into the
 ~/.config/systemd/user/ directory, reload the systemctl daemon, and enable
 your service. By default, the current directory will be used in the
 service as the working directory. The server will always be started using clojure -M:server start unless the --production flag is passed; in that case, it will run with clojure -M:production:server start. To supply an alternative, you can use -d.
 This will look for a Clojure project in that directory.
-=======
-This will install a file named ~cljweb-<repo>.service~ into the
-~/.config/systemd/user/~ directory, reload the systemctl daemon, and have
-enabled your service. By default the current directory will be used in the
-service as the working directory. The server will alaways be started using ~clojure -M:server start~. To supply an alternative, you can use ~-d~.
-This will look for a clojure project in that directory.
->>>>>>> bd4cfa97
 
 To enable your user services to start on system reboot, you will need to run:
 #+begin_src sh
