* Triangulum

A Clojure library that provides:

- A web framework based around Jetty and Ring
- Utility scripts for managing databases, email, logging, SSL certs, systemd services, and more
- Utility namespaces with functions for common CLI and web server programming tasks

<<<<<<< HEAD
*** Adding the Library to Your Project

Include the following entry in your deps.edn ~:deps~ map:

#+begin_src clojure
sig-gis/triangulum  {:git/url "https://github.com/sig-gis/triangulum"
                     :sha "COPY-CURRENT-SHA-HERE"}
#+end_src

If you want to pull Triangulum into a [[https://babashka.org][Babashka]] script, you can do so
with ~babashka.deps~ as follows:

#+begin_src clojure
#!/usr/bin/env bb

(require '[babashka.deps :refer [add-deps]])

(add-deps '{:deps {sig-gis/triangulum {:git/url "https://github.com/sig-gis/triangulum"
                                       :git/sha "COPY-CURRENT-SHA-HERE"}}})

(require '[triangulum.utils :refer [sh-wrapper]])

(sh-wrapper "/opt/sig-app" {:HOME "/opt/sig-app"} true "ls")
#+end_src

*** Configuring the Web Framework via config.edn

To activate Triangulum's wealth of features for bootstrapping a web
application, you will need to create a ~config.edn~ file in the
project's root directory. This file stores your configuration settings
in a Clojure hashmap. Note that you may also include additional keys
that are specific to your application in the ~config.edn~ file as long
as they don't conflict with Triangulum's reserved keys. Here is an
example:

#+begin_src clojure
{:database {:host       "localhost"
            :port       5432
            :dbname     "dbname"
            :user       "user"
            :password   "secret-db-password"}
 :https    {:domain     "example.com"
            :email      "test@example.com"}
 :server   {:http-port  8080
            :https-port 8443
            :mode       "dev" ; or "prod"
            :log-dir    "logs"}
 :mail     {:host       "smtp.gmail.com"
            :user       "test@example.com"
            :pass       "secret-mail-password"
            :port       587}}
#+end_src

NOTE: You can always refer to the ~config.example.edn~ in Triangulum's
project root directory for examples of the library's currently accepted
keys.

NOTE: Add config.edn to your ~.gitignore~ file to keep sensitive
information out of the git history.

To validate your ~config.edn~ file, run:

#+begin_src sh
clojure -M:config validate [-f FILE]
#+end_src

In the root there is a ~deps.example.edn~ file that serves as example/template for projects to use. Typically needed in standard SIG project.

*** triangulum.server

To start server use, you pass ~--nrepl~ or ~--cider-nrepl~ if your editor (like Emacs, VS Code, etc.) supports the cider middleware features. The default server port is ~5555~.

#+begin_src sh
clojure -M:server start --nrepl
clojure -M:server start --cider-nrepl
#+end_src

Before starting the server, you need to set ~:handler~ to a router function that takes a request and routes it to a ring response handler. You can set ~:response-type~ to configure the default ~data-response~ call's return type (json, edn, transit).

**** workers

Triangulum provides some functionality for sending email from an SMTP server. Given the configuration inside ~:mail~. ~:base-url~ is used to configure the host url, used when sending links in emails. ~:auto-validate~ can be used in development mode, for example, to skip sending emails, which has to be configured.

*** triangulum.git

You can provide ~:tags-url, which is a url to the git tags repo. Triangulum will make it available to the client in the page response under ~:versionDeployed~ passed as an argument to the client's init function.

*** triangulum.mail

Triangulum provides some functionality for sending email from an SMTP server. Given the configuration inside ~:mail~. ~:base-url~ is used to configure the host url, used when sending links in emails. ~:auto-validate~ can be used in development mode, for example, to skip sending emails, which has to be configured.

*** triangulum.config

To make organizing an application's configurations simpler, create a
~config.edn~ file in the project's root directory. The file is just a hashmap that is similar to:

#+begin_src clojure
  ;; config.edn
  {:database {:host     "localhost"
              :port     5432
              :dbname   "dbname"
              :user     "user"
              :password "super-secret-password"}
   :mail     {:host "smtp.gmail.com"
              :user "test@example.com"
              :pass "3492734923742"
              :port 587}
   :server   {:host           "smtp.gmail.com"
              :user           ""
              :pass           ""
              :tls            true
              :port           587
              :base-url       "https://my.domain/"
              :auto-validate? false}
   ...}
#+end_src

You can find an up-to-date example in ~config.example.edn~ file. It can be used as a configuration template for your project.

Add config.edn to your ~.gitignore~ file to keep sensitive information out of
the git history.

To load this data into your application, call
~triangulum.config/load-config~. This will read in your ~config.edn~
file, validate it, and cache it in memory for quick lookups later:

#+begin_src sh
;; with config.edn in the project root
(triangulum.config/load-config)

;; with a differently named EDN file
(triangulum.config/load-config "relative/path/non-standard-config-name.edn")
#+end_src

To retrieve values from a loaded configuration map, use
~triangulum.config/get-config~. You can supply nested configuration
keys as follows:

#+begin_src clojure
(triangulum.config/get-config :database) ;; -> {:user "triangulum" :password "..."}
(triangulum.config/get-config :database :user) ;; -> "triangulum"
=======
** Adding Triangulum to your Project

1. Add the library's coordinates to the ~:deps~ map in your project's
   ~deps.edn~ file:

#+begin_src clojure
sig-gis/triangulum {:git/url "https://github.com/sig-gis/triangulum"
                    :sha "REPLACE-WITH-CURRENT-SHA"}
#+end_src

2. Define one or more aliases for Triangulum's utility scripts in the
   ~:aliases~ map in your project's ~deps.edn file~.

NOTE: You can find examples of these aliases in the ~deps.example.edn~ file in the root directory of this repository.

3. Configure the Triangulum features you want to use in a ~config.edn~ file in the root directory of your repository.

   Two syntaxes are provided for this file, one with nested keywords and one with namespaced keywords. You can see examples of the available features in ~config.example.edn~ and ~config2.example.edn~ within this repository.

** Running Tests

To launch the test suite, run:

#+begin_src sh
clojure -M:test
#+end_src

** Web Framework
*** triangulum.server

This namespace provides a batteries-included Ring Jetty web server, an
nrepl server for connecting to the live web application, a timestamped
file logging system, and worker functions for non-HTTP-related tasks.
>>>>>>> bd4cfa97

1. In config.edn:

#+begin_src clojure
 :server   {:http-port         8080
            :https-port        8443   ; Only if you also include the keystore fields below
            :nrepl-port        5555   ; Must be paired with either :nrepl or :cider-repl below
            :nrepl             false  ; For a vanilla nrepl
            :cider-nrepl       true   ; If your editor supports CIDER middleware
            :mode              "dev"  ; or prod
            :log-dir           "logs" ; or "" for stdout
            :handler           product-ns.routing/handler
            :workers           {:scheduler {:start product-ns.jobs/start-scheduled-jobs!
                                            :stop  product-ns.jobs/stop-scheduled-jobs!}}
            :response-type     :json ; #{:json :edn :transit}
            :session-key       "changeme12345678"
            :bad-tokens        #{".php"} ; Reject URLs containing these strings
            :keystore-file     "keystore.pkcs12" ; Contains your SSL certificate(s)
            :keystore-type     "pkcs12"
            :keystore-password "foobar"}
#+end_src

<<<<<<< HEAD
** Useful Namespaces

See each section below for an example configuration if one is required for use.
=======
2. At the command line:
>>>>>>> bd4cfa97

Start the server:

<<<<<<< HEAD
To send a message to the logger, use ~log~ or ~log-str~. ~log~ can
take an optional argument to override its non-default behavior. The
default values are shown below. ~log-str~ always uses the default
values.

#+begin_src clojure
(log "Hello world" {:newline? true :pprint? false :force-stdout? false :truncate? true})
(log-str "Hello " "world")
#+end_src

By default the above will log to standard out. If you would like to
have the system log to timestamped files of the form ~YYYY-DD-MM.log~,
you will need to set a logging directory with ~set-log-path!~. You can
either specify a path relative to the toplevel directory of the main
project repository or an absolute path on your filesystem. The logger
will keep the 10 most recent logs (where a new log is created every
day at midnight). To stop the logging server and resume logging to
standard out, set the log path to ~""~.

#+begin_src clojure
(set-log-path! "logs")
(set-log-path! "")
=======
#+begin_src sh
clojure -M:server start
#+end_src

Stop the server (requires ~:nrepl~ or ~:cider-nrepl~):

#+begin_src sh
clojure -M:server stop
#+end_src

Reload your namespaces into the running JVM (requires ~:nrepl~ or ~:cider-nrepl~):

#+begin_src sh
clojure -M:server reload
>>>>>>> bd4cfa97
#+end_src

NOTES:
- To use ~:https-port~, you must also specify ~:keystore-file~, ~:keystore-type~, and ~:keystore-password~.
- You may not use both ~:nrepl~ and ~:cider-nrepl~ at the same time.
- The ~:start~ functions for all ~:workers~ will be run before the web server is started.
- The ~:stop~ functions for all ~:workers~ will be run after the web server is stopped.
- Before starting the server, you must set ~:handler~ to a namespace-qualified symbol bound to a Ring handler function.
- If you set ~:mode~ to ~"dev"~, then the ~wrap-reload~ middleware will be added to your handler function. This will automatically reload all of your namespaces into the running JVM on each HTTP request.

<<<<<<< HEAD
To use ~triangulum.database~, first add your database connection
parameters to your ~config.edn~ file.

For example:

#+begin_src clojure
{:database {:dbtype   "postgresql"
            :host     "localhost"
            :port     5432
            :dbname   "dbname"
            :user     "user"
            :password "super-secret-password"}}
#+end_src

NOTE: If ~:dbtype~ is not specified, it will default to "postgresql".

To run a SQL command on the database server, use ~call-sql~. If you
would like to override its default parameters (see below), you may
pass an options map as the first argument after the function name:

#+begin_src clojure
(call-sql "function" "param1" "param2" "param3")

(call-sql "function" {:log? true :use-vec? false} "param1" "param2" ... "paramN")
#+end_src

To run a sqllite3 SQL command, use ~call-sqlite~. An existing sqllite3
database must be provided.
=======
*** triangulum.handler

The ~triangulum.handler~ namespace provides core request handling and middleware composition for Triangulum applications. It sets up a Ring handler stack that includes various middlewares, such as request/response logging, exception handling, and request parameter parsing. Optional middlewares like wrap-ssl-redirect and wrap-reload can be applied based on configuration.

**** Usage

If you need to provide a symbol that is bound to a handler function
to figwheel-main, you can use ~triangulum.handler/development-app~ to
load in your project's handler function from ~config.edn~ with the
~wrap-reload~ middleware added.

**** Functions
*** triangulum.views
>>>>>>> bd4cfa97

This namespace provides functions for rendering pages and handling resources in Triangulum. It defines functions for reading asset files, generating HTML, and handling various types of responses.

**** Usage

1. Require the namespace in your project.
2. Use 'render-page' to generate the HTML for a specific page.
3. Use 'not-found-page' to generate a 404 Not Found response.

**** Example
#+BEGIN_SRC clojure
(ns my-app.views
  (:require [triangulum.views :refer [render-page not-found-page]]))

(def my-page (render-page "/my-page"))
(def not-found (not-found-page))
#+END_SRC

**** Functions
***** render-page
  [uri]

  Returns a function that takes a request and generates the HTML for the specified URI using the request's parameters and session data. The generated HTML includes the necessary head and body sections.

  Example usage:
  (def my-page (render-page "/my-page"))

***** not-found-page
  [request]

  Produces a 404 Not Found response for the given request.

  Example usage:
  (def not-found (not-found-page))

**** Caveat

In JavaScript projects, we assign the relative path (from the project root)
to the main component JSX file to the ~:js-init~ key. This file should export
a function called ~pageInit~ that expects two arguments: ~params~ and ~session~.
You only need to set this key for the development mode to work,
which enables Vite hot reload. In production, we rely on a manifest file
generated by the bundling process to find the entry point. However, we still
need to define ~pageInit~ and export it in the main entry point file.

In ClojureScript projects, we need to assign the namespaced symbol of the init
function to the ~:cljs-init~ key, which accepts ~params~ and ~session~ as
arguments, for both production and development environments.

The ~session~ map will also contain the ~:client-keys~ that were added in
Triangulum's ~config.edn~.

#+begin_src clojure
<<<<<<< HEAD
(insert-rows! table-name rows-vector fields-map)

(update-rows! table-name rows-vector column-to-update fields-map)
#+end_src

** Useful DevOps Aliases

*** triangulum.build-db
=======
  ;; nested config
  {:app {:client-keys {:token "client-token" }}}

  ;; namespaced config
  {:triangulum.views/client-keys {:token "client-token" }}}
#+end_src

>>>>>>> bd4cfa97

*** triangulum.git

You can provide ~:tags-url~, which is a url to the git tags page of
your repository. Triangulum will extract all tags beginning with
"prod", sort them lexicographically, and return the last entry. If you
use tags of the form "prod-YYYY.MM.DD-HASH", then this will return the
one with the latest date.

This tag label will be passed to the browser code in the ~:session~ map under the ~:versionDeployed~ key.

** Utility Scripts
*** triangulum.build-db
**** Required Prerequisites

- [[https://www.postgresql.org/download][Postgresql (version 12)]]

To set up the folder and file structure for use with ~build-db~, use the following directory structure:

#+begin_src sh
src/
|___clj/
| |___<project namespace>
|
|___cljs/
| |___<project namespace>
|
|___sql/
  |___create_db.sql
  |___changes/
  |___default_data/
  |___dev_data/
  |___functions/
  |___tables/
#+end_src

You may also run this command in your project root directory:
~mkdir -p src/sql/{changes,default_data,dev_data,functions,tables}~

*Postgresql* needs to be installed on the machine that will be hosting
this website. This installation task is system specific and is beyond
the scope of this README, so please follow the instructions for your
operating system and Postgresql version. However, please ensure that
the database server's superuser account is named "postgres" and that
you know its database connection password before proceeding.

Once the Postgresql database server is running on your machine, you
should navigate to the top level directory (i.e., the directory
containing this README) and add the following alias to your ~deps.edn~ file:

#+begin_src clojure
{:aliases {:build-db {:main-opts ["-m" "triangulum.build-db"]}}}
#+end_src

Then run the database build command as follows:

#+begin_src sh
clojure -M:build-db build-all -d database [-u user] [-p admin password]
#+end_src

This will call ~./src/sql/create_db.sql~, stored in the individual project
repository.  A variable ~database~ is set for the command line call to
create_db.sql.  This allows your project to generate the project database
with a different name, depending on your deployment.  To use this variable
type ~:database~ in ~create_db.sql~ where needed. You can check out
[[https://github.com/openforis/collect-earth-online/blob/main/src/sql/create_db.sql][Collect Earth Online]]
to view an example.

A handy use of the ~build-db~ command is to backup and restore your database.
Calling

#+begin_src sh
clojure -M:build-db backup -f somefile.dump
#+end_src

will create a ~.dump~ backup file using ~pg_dump~.

To restore your database from a ~.dump~ file  you will need a ~.dump~ file
containg a copy of a database downloaded locally. Assuming you have a copy of
a database, you can then run:

#+begin_src sh
clojure -M:build-db restore -f somefile.dump
#+end_src

This will copy the database from the ~.dump~ file into your local Postgres
database of the same name as the one in the ~.dump~ file. Note that you will be
prompted with a password after running this command. You should enter the
Postgres master password that you first created when running Postgres after
installing. Depending on the size of your ~.dump~ file, this command may take a
couple of minutes. Note that if you are working on a development branch and your
~.dump~ file contains a copy of a production database you may also need to apply
some of the SQL changes from the ~./sql/changes~ directory. Assuming your
database doesn't have any of the change files on development applied to it,
you can apply all of them at once using the following command:

#+begin_src sh
for filename in ./src/sql/changes/*.sql; do psql -U <db-name> -f $filename; done
#+end_src

triangulum.build-db can also be configured through config.edn.  It uses
the same configuration as [[#triangulumdatabase][triangulum.database]] (see above).

*** triangulum.config

To make organizing an application's configurations simpler, create a
~config.edn~ file in the project's root directory. The file is just a hashmap that is similar to:

#+begin_src clojure
  ;; config.edn
  {:database {:host     "localhost"
              :port     5432
              :dbname   "dbname"
              :user     "user"
              :password "super-secret-password"}
   :mail     {:host "smtp.gmail.com"
              :user "test@example.com"
              :pass "3492734923742"
              :port 587}
   :server   {:host           "smtp.gmail.com"
              :user           ""
              :pass           ""
              :tls            true
              :port           587
              :base-url       "https://my.domain/"
              :auto-validate? false}
   ...}
#+end_src

You can find an up-to-date example in ~config.example.edn~ file. It can be used as a configuration template for your project.

Add config.edn to your ~.gitignore~ file to keep sensitive information out of
the git history.

To validate the config.edn file, run:
#+begin_src sh
clojure -M:config validate [-f FILE]
#+end_src

To retrieve a configuration, use ~get-config~. You can supply nested
configuration keys as follows:

#+begin_src clojure
(triangulum.config/get-config :database) ;; -> {:user "triangulum" :pass "..."}
(triangulum.config/get-config :database :user) ;; -> "triangulum"

(triangulum.config/get-config :server) ;; -> {:http-port 8080 :mode "dev"}
(triangulum.config/get-config :server :http-port) ;; -> 8080
#+end_src

See each section below for an example configuration if one is required for use.

*** triangulum.deploy

To build a JAR file from your repository and deploy it to clojars.org, run:

#+begin_src sh
env CLOJARS_USERNAME=$YOUR_USERNAME CLOJARS_PASSWORD=$YOUR_CLOJARS_TOKEN clojure -M:deploy $GROUP_ID $ARTIFACT_ID
#+end_src

NOTE: As of 2020-06-27, Clojars will no longer accept your Clojars
password when deploying. You will have to use a token instead. Please
read more about this [[https://github.com/clojars/clojars-web/wiki/Deploy-Tokens][here]]

*** triangulum.https
**** Required Prerequisites
- [[https://certbot.eff.org/][certbot]]
- [[https://www.openssl.org/source/][openssl]]

If you have not already created a SSL certificate, you must start a server
without a https port specified. (e.g. ~clojure -M:run-server~).

Add the following alias to your ~deps.edn~ file:

#+begin_src clojure
{:aliases {:https {:main-opts ["-m" "triangulum.https"]}}}
#+end_src

To automatically create an SSL certificate signed by [[https://letsencrypt.org][Let's Encrypt]],
simply run the following command from your shell:

#+begin_src sh
sudo clojure -M:https certbot-init -d mydomain.com [-p certbot-dir] [--cert-only]
#+end_src

The certbot creation process will run automatically and silently.

Note: If your certbot installation stores its config files in a
directory other than /etc/letsencrypt, you should specify it with the
optional certbot-dir argument to certbot-init.

Certbot runs as a background task every 12 hours and will renew any
certificate that is set to expire in 30 days or less. Each time the
certificate is renewed, any script in ~/etc/letsencrypt/renewal-hooks/deploy~
will be run automatically to repackage the updated certificate into the correct
format.

**** Default Renewal Hook

If certbot runs successfully and --cert-only is not specified, then a shell script
[mydomain].sh will be created in the certbot deploy hooks folder.
This script will run ~clojure -M:https package-cert~. Scripts in this folder will
run automatically when a new certificate is created.

While there should be no need to do so, if you ever want to perform
this repackaging step manually, simply run this command from your
shell:

#+begin_src sh
sudo clojure -M:https package-cert -d mydomain.com [-p certbot-dir]
#+end_src

**** Custom Renewal Hook

Create a shell script in ~/etc/letsencrypt/renewal-hooks/deploy~ and update permissions.

#+begin_src sh
sudo nano /etc/letsencrypt/renewal-hooks/deploy/custom.sh
sudo chmod +x /etc/letsencrypt/renewal-hooks/deploy/custom.sh
#+end_src

*** triangulum.systemd

To make sure your application starts up on system reboot, you can use
Triangulum to create a systemd user ~.service~ file by adding the following to
your ~:aliases~ section in the ~deps.edn~ file:

#+begin_src clojure
{:aliases {:systemd {:main-opts ["-m" "triangulum.systemd"]}}}
#+end_src

Modify your app code to call ~(triangulum.notify/ready!)~ after all of your
application's services are started:
#+begin_src clojure
(ns <app>.server
  (:require [triangulum.notify :as notify]))
...

(defn app-start []
  (reset! db (jdbc/connect!))
  (reset! queues (q/start!))
  (reset! server (ring/start-server!)
  (when (notify/available?) (notify/ready!))))
#+end_src

And then run:
#+begin_src sh
clojure -M:systemd enable -r <REPO> -u <USER> [-p HTTP PORT] [-P HTTPS PORT] [-d REPO DIRECTORY]
#+end_src

This will install a file named ~cljweb-<repo>.service~ into the
~/.config/systemd/user/~ directory, reload the systemctl daemon, and have
enabled your service. By default the current directory will be used in the
service as the working directory. The server will alaways be started using ~clojure -M:server start~. To supply an alternative, you can use ~-d~.
This will look for a clojure project in that directory.

To enable your user services to start on system reboot, you will need to run:
#+begin_src sh
sudo loginctl enable-linger "$USER"
#+end_src

Now your service will be enabled at startup.  You can also start, stop, and restart your service with the following commands:
#+begin_src sh
clojure -M:systemd start -r <REPO>
clojure -M:systemd stop -r <REPO>
clojure -M:systemd restart -r <REPO>
#+end_src

** Utility Namespaces
*** triangulum.cli
The triangulum.cli namespace provides a command-line interface (CLI) for Triangulum applications. It includes functions for parsing command-line options, displaying usage information, and checking for errors in the provided arguments.

**** Usage
Use get-cli-options to parse command-line arguments and return the user's options.

**** Example
#+BEGIN_SRC clojure
  (def cli-options {...})

  (def cli-actions {...})
  (def alias-str "...")

  (get-cli-options command-line-args cli-options cli-actions alias-str)
#+END_SRC

**** Functions
***** get-cli-options
Takes the command-line arguments, a map of CLI options, a map of CLI actions, an alias string, and an optional config map. Checks for valid CLI calls and returns the user's options.
#+END_SRC
*** triangulum.errors

The triangulum.errors namespace provides error handling utilities for the Triangulum application. It includes functions and macros to handle exceptions and log errors.

**** Functions
***** init-throw

Takes a message string as input and throws an exception with the provided message.

****** Example

#+BEGIN_SRC clojure
(init-throw "Error: Invalid input")
#+END_SRC

***** try-catch-throw

Takes a function try-fn and a message string as input. Executes the function and, if it throws an exception, catches the exception, logs the error, and then throws an exception with the augmented input message.

****** Example

#+BEGIN_SRC clojure
(try-catch-throw (fn [] (throw (ex-info "Initial error" {}))) "Augmented error message")
#+END_SRC

Public Macros
***** nil-on-error

Catches any exceptions thrown within its body and returns nil if an exception occurs. If no exception occurs, it returns the result of the body's evaluation.

****** Example

#+BEGIN_SRC clojure
(nil-on-error (/ 1 0)) ; Returns nil
(nil-on-error (+ 2 3)) ; Returns 5
#+END_SRC
*** triangulum.response

You can set ~:response-type~ to configure the ~data-response~ function's default return type (~:json~, ~:edn~, ~:transit~).

*** triangulum.utils

The triangulum.utils namespace provides a collection of utility functions for various purposes, such as text parsing, shell command execution, response building, and operations on maps and namespaces.

**** Functions
***** Text Parsing
****** kebab->snake

Converts a kebab-cased string to a snake_cased string.

****** kebab->camel

Converts a kebab-cased string to a camelCased string.

****** format-str

Formats a string with placeholders (e.g., "%s") replaced by the provided arguments.

****** parse-as-sh-cmd

Splits a string into an array for use with clojure.java.shell/sh.

****** end-with

Appends a specified string to the end of another string, if it is not already there.

****** remove-end

Removes a specified string from the end of another string, if it is there.

***** Shell Commands
****** sh-wrapper

Runs a set of bash commands in a specified directory and environment. Parses the output, creating an array as described in parse-as-sh-cmd.

***** Response Building
****** DEPRECATED: data-response

Use 'triangulum.response/data-response' instead. Creates a response object with a specified body, status, content type, and session.

Operations on Maps
****** mapm

Applies a function to each MapEntry of a map, returning a new map.

****** filterm

Filters a map based on a predicate applied to each MapEntry, returning a new map.

****** reverse-map

Reverses the key-value pairs in a given map.

***** Equality Checking
****** find-missing-keys

Checks if the keys of one map are a subset of another map's keys, including nested maps.

***** Namespace Operations
****** resolve-foreign-symbol

Attempts to require a namespace-qualified symbol's namespace and resolve the symbol within that namespace to a value.
*** triangulum.type-conversion

The triangulum.type-conversion namespace provides a collection of functions for converting between different data types and formats, including conversions between numbers, booleans, JSON, and PostgreSQL data types.

**** Functions
***** Converting Numbers
****** val->int

Converts a value to a Java Integer. Default value for failed conversion is -1.

****** val->long

Converts a value to a Java Long. Default value for failed conversion is -1.

****** val->float

Converts a value to a Java Float. Default value for failed conversion is -1.0. Note that Postgres real is equivalent to Java Float.

****** val->double

Converts a value to a Java Double. Default value for failed conversion is -1.0. Note that Postgres float is equivalent to Java Double.

***** Converting Booleans
****** val->bool

Converts a value to a Java Boolean. Default value for failed conversion is false.

***** JSON Conversions
****** json->clj

Converts a JSON string to its Clojure equivalent.

****** jsonb->json

Converts a PostgreSQL jsonb object to a JSON string.

****** jsonb->clj

Converts a PostgreSQL jsonb object to its Clojure equivalent.

****** clj->json

Converts a Clojure value to a JSON string.

*****  PostgreSQL Conversions
****** str->pg

Converts a string to a PostgreSQL object of a specified type.

****** json->jsonb

Converts a JSON string to a PostgreSQL jsonb object.

****** clj->jsonb

Converts a Clojure value to a PostgreSQL jsonb object.
*** triangulum.sockets
The triangulum.sockets namespace provides functionality for creating and managing client and server sockets. It includes functions for opening and checking socket connections, sending messages to the server, and starting/stopping socket servers with custom request handlers. This namespace enables communication between distributed systems and allows you to implement networked applications.

**** Functions
***** Client Socket Functions
****** socket-open?

Checks if the socket at the specified host and port is open.

****** send-to-server!

Attempts to send a socket message. Returns :success if successful.

*****  Server Socket Functions
****** stop-socket-server!

Stops the running socket server.

****** start-socket-server!

Starts a socket server at the specified port with a custom request handler.
*** triangulum.notify
The triangulum.notify namespace provides functions to interact with systemd for process management and notifications. It utilizes the SDNotify Java library to send notifications and check the availability of the current process. The functions in this namespace allow you to check if the process is managed by systemd, send "ready," "reloading," and "stopping" messages, and send custom status messages. These functions can be helpful when integrating your application with systemd for better process supervision and management.

**** Functions
***** available?

Checks if this process is a process managed by systemd.

***** ready!

Sends a ready message to systemd. Systemd file must include Type=notify to be used.

***** reloading!

Sends a reloading message to systemd. Must call send-notify! once reloading has been completed.

***** stopping!

Sends a stopping message to systemd.

***** send-status!

Sends a custom status message to systemd. (e.g. (send-status! \"READY=1\")).
*** triangulum.email

Triangulum provides some functionality for sending email from an SMTP server. Given the configuration inside ~:mail~. ~:base-url~ is used to configure the host url, used when sending links in emails. ~:auto-validate~ can be used in development mode, for example, to skip sending emails, which has to be configured.

*** triangulum.logging

To send a message to the logger use ~log~ or ~log-str~. ~log~ can take an
optional argument to specify not default behavior. The default values are
shown below. ~log-str~ always uses the default values.

#+begin_src clojure
(log "Hello world" {:newline? true :pprint? false :force-stdout? false})
(log-str "Hello" "world")
#+end_src

By default the above will log to standard out. If you would like to
have the system log to YYYY-DD-MM.log, set a log path. You can either specify
a path relative to the toplevel directory of the main project repository or an
absolute path on your filesystem. The logger will keep the 10 most recent logs
(where a new log is created every day at midnight). To stop the logging server
set path to "".

#+begin_src clojure
(set-log-path "logs")
(set-log-path "")
#+end_src

*** triangulum.database

To use ~triangulum.database~, first add your database connection
configurations to a ~config.edn~ file in your project's root directory.

For example:
#+begin_src clojure
;; config.edn
{:database {:host     "localhost"
            :port     5432
            :dbname   "pyregence"
            :user     "pyregence"
            :password "pyregence"}}
#+end_src

To run a postgres sql command use ~call-sql~. Currently ~call-sql~
only works with postgres. With the second parameter can be an
optional settings map (default values shown below).

#+begin_src clojure
(call-sql "function" {:log? true :use-vec? false} "param1" "param2" ... "paramN")
#+end_src

To run a sqllite3 sql command use ~call-sqlite~. An existing sqllite3 database
must be provided.

#+begin_src clojure
(call-sqlite "select * from table" "path/db-file")
#+end_src

To insert new rows or update existing rows use ~insert-rows!~ and
~update-rows!~. If fields are not provided, the first row will be assumed to
be the field names.

#+begin_src clojure
(insert-rows! table-name rows-vector fields-map)
(update-rows! table-name rows-vector column-to-update fields-map)
#+end_src

** License

Copyright © 2021-2023 Spatial Informatics Group, LLC.

Triangulum is distributed by Spatial Informatics Group, LLC. under the
terms of the Eclipse Public License version 2.0 (EPLv2). See
LICENSE.txt in this directory for more information.<|MERGE_RESOLUTION|>--- conflicted
+++ resolved
@@ -6,14 +6,14 @@
 - Utility scripts for managing databases, email, logging, SSL certs, systemd services, and more
 - Utility namespaces with functions for common CLI and web server programming tasks
 
-<<<<<<< HEAD
-*** Adding the Library to Your Project
-
-Include the following entry in your deps.edn ~:deps~ map:
-
-#+begin_src clojure
-sig-gis/triangulum  {:git/url "https://github.com/sig-gis/triangulum"
-                     :sha "COPY-CURRENT-SHA-HERE"}
+** Adding Triangulum to your Project
+
+1. Add the library's coordinates to the ~:deps~ map in your project's
+   ~deps.edn~ file:
+
+#+begin_src clojure
+sig-gis/triangulum {:git/url "https://github.com/sig-gis/triangulum"
+                    :sha "REPLACE-WITH-CURRENT-SHA"}
 #+end_src
 
 If you want to pull Triangulum into a [[https://babashka.org][Babashka]] script, you can do so
@@ -32,71 +32,254 @@
 (sh-wrapper "/opt/sig-app" {:HOME "/opt/sig-app"} true "ls")
 #+end_src
 
-*** Configuring the Web Framework via config.edn
-
-To activate Triangulum's wealth of features for bootstrapping a web
-application, you will need to create a ~config.edn~ file in the
-project's root directory. This file stores your configuration settings
-in a Clojure hashmap. Note that you may also include additional keys
-that are specific to your application in the ~config.edn~ file as long
-as they don't conflict with Triangulum's reserved keys. Here is an
-example:
-
-#+begin_src clojure
-{:database {:host       "localhost"
-            :port       5432
-            :dbname     "dbname"
-            :user       "user"
-            :password   "secret-db-password"}
- :https    {:domain     "example.com"
-            :email      "test@example.com"}
- :server   {:http-port  8080
-            :https-port 8443
-            :mode       "dev" ; or "prod"
-            :log-dir    "logs"}
- :mail     {:host       "smtp.gmail.com"
-            :user       "test@example.com"
-            :pass       "secret-mail-password"
-            :port       587}}
-#+end_src
-
-NOTE: You can always refer to the ~config.example.edn~ in Triangulum's
-project root directory for examples of the library's currently accepted
-keys.
-
-NOTE: Add config.edn to your ~.gitignore~ file to keep sensitive
-information out of the git history.
-
-To validate your ~config.edn~ file, run:
-
-#+begin_src sh
-clojure -M:config validate [-f FILE]
-#+end_src
-
-In the root there is a ~deps.example.edn~ file that serves as example/template for projects to use. Typically needed in standard SIG project.
-
+2. Define one or more aliases for Triangulum's utility scripts in the
+   ~:aliases~ map in your project's ~deps.edn file~.
+
+NOTE: You can find examples of these aliases in the ~deps.example.edn~ file in the root directory of this repository.
+
+3. Configure the Triangulum features you want to use in a ~config.edn~ file in the root directory of your repository.
+
+   Two syntaxes are provided for this file, one with nested keywords and one with namespaced keywords. You can see examples of the available features in ~config.example.edn~ and ~config2.example.edn~ within this repository.
+
+** Running Tests
+
+To launch the test suite, run:
+
+#+begin_src sh
+clojure -M:test
+#+end_src
+
+** Web Framework
 *** triangulum.server
 
-To start server use, you pass ~--nrepl~ or ~--cider-nrepl~ if your editor (like Emacs, VS Code, etc.) supports the cider middleware features. The default server port is ~5555~.
-
-#+begin_src sh
-clojure -M:server start --nrepl
-clojure -M:server start --cider-nrepl
-#+end_src
-
-Before starting the server, you need to set ~:handler~ to a router function that takes a request and routes it to a ring response handler. You can set ~:response-type~ to configure the default ~data-response~ call's return type (json, edn, transit).
-
-**** workers
-
-Triangulum provides some functionality for sending email from an SMTP server. Given the configuration inside ~:mail~. ~:base-url~ is used to configure the host url, used when sending links in emails. ~:auto-validate~ can be used in development mode, for example, to skip sending emails, which has to be configured.
+This namespace provides a batteries-included Ring Jetty web server, an
+nrepl server for connecting to the live web application, a timestamped
+file logging system, and worker functions for non-HTTP-related tasks.
+
+1. In config.edn:
+
+#+begin_src clojure
+ :server   {:http-port         8080
+            :https-port        8443   ; Only if you also include the keystore fields below
+            :nrepl-port        5555   ; Must be paired with either :nrepl or :cider-repl below
+            :nrepl             false  ; For a vanilla nrepl
+            :cider-nrepl       true   ; If your editor supports CIDER middleware
+            :mode              "dev"  ; or prod
+            :log-dir           "logs" ; or "" for stdout
+            :handler           product-ns.routing/handler
+            :workers           {:scheduler {:start product-ns.jobs/start-scheduled-jobs!
+                                            :stop  product-ns.jobs/stop-scheduled-jobs!}}
+            :response-type     :json ; #{:json :edn :transit}
+            :session-key       "changeme12345678"
+            :bad-tokens        #{".php"} ; Reject URLs containing these strings
+            :keystore-file     "keystore.pkcs12" ; Contains your SSL certificate(s)
+            :keystore-type     "pkcs12"
+            :keystore-password "foobar"}
+#+end_src
+
+2. At the command line:
+
+Start the server:
+
+#+begin_src sh
+clojure -M:server start
+#+end_src
+
+Stop the server (requires ~:nrepl~ or ~:cider-nrepl~):
+
+#+begin_src sh
+clojure -M:server stop
+#+end_src
+
+Reload your namespaces into the running JVM (requires ~:nrepl~ or ~:cider-nrepl~):
+
+#+begin_src sh
+clojure -M:server reload
+#+end_src
+
+NOTES:
+- To use ~:https-port~, you must also specify ~:keystore-file~, ~:keystore-type~, and ~:keystore-password~.
+- You may not use both ~:nrepl~ and ~:cider-nrepl~ at the same time.
+- The ~:start~ functions for all ~:workers~ will be run before the web server is started.
+- The ~:stop~ functions for all ~:workers~ will be run after the web server is stopped.
+- Before starting the server, you must set ~:handler~ to a namespace-qualified symbol bound to a Ring handler function.
+- If you set ~:mode~ to ~"dev"~, then the ~wrap-reload~ middleware will be added to your handler function. This will automatically reload all of your namespaces into the running JVM on each HTTP request.
+
+*** triangulum.handler
+
+The ~triangulum.handler~ namespace provides core request handling and middleware composition for Triangulum applications. It sets up a Ring handler stack that includes various middlewares, such as request/response logging, exception handling, and request parameter parsing. Optional middlewares like wrap-ssl-redirect and wrap-reload can be applied based on configuration.
+
+**** Usage
+
+If you need to provide a symbol that is bound to a handler function
+to figwheel-main, you can use ~triangulum.handler/development-app~ to
+load in your project's handler function from ~config.edn~ with the
+~wrap-reload~ middleware added.
+
+**** Functions
+*** triangulum.views
+
+This namespace provides functions for rendering pages and handling resources in Triangulum. It defines functions for reading asset files, generating HTML, and handling various types of responses.
+
+**** Usage
+
+1. Require the namespace in your project.
+2. Use 'render-page' to generate the HTML for a specific page.
+3. Use 'not-found-page' to generate a 404 Not Found response.
+
+**** Example
+#+BEGIN_SRC clojure
+(ns my-app.views
+  (:require [triangulum.views :refer [render-page not-found-page]]))
+
+(def my-page (render-page "/my-page"))
+(def not-found (not-found-page))
+#+END_SRC
+
+**** Functions
+***** render-page
+  [uri]
+
+  Returns a function that takes a request and generates the HTML for the specified URI using the request's parameters and session data. The generated HTML includes the necessary head and body sections.
+
+  Example usage:
+  (def my-page (render-page "/my-page"))
+
+***** not-found-page
+  [request]
+
+  Produces a 404 Not Found response for the given request.
+
+  Example usage:
+  (def not-found (not-found-page))
+
+**** Caveat
+
+In JavaScript projects, we assign the relative path (from the project root)
+to the main component JSX file to the ~:js-init~ key. This file should export
+a function called ~pageInit~ that expects two arguments: ~params~ and ~session~.
+You only need to set this key for the development mode to work,
+which enables Vite hot reload. In production, we rely on a manifest file
+generated by the bundling process to find the entry point. However, we still
+need to define ~pageInit~ and export it in the main entry point file.
+
+In ClojureScript projects, we need to assign the namespaced symbol of the init
+function to the ~:cljs-init~ key, which accepts ~params~ and ~session~ as
+arguments, for both production and development environments.
+
+The ~session~ map will also contain the ~:client-keys~ that were added in
+Triangulum's ~config.edn~.
+
+#+begin_src clojure
+  ;; nested config
+  {:app {:client-keys {:token "client-token" }}}
+
+  ;; namespaced config
+  {:triangulum.views/client-keys {:token "client-token" }}}
+#+end_src
+
 
 *** triangulum.git
 
-You can provide ~:tags-url, which is a url to the git tags repo. Triangulum will make it available to the client in the page response under ~:versionDeployed~ passed as an argument to the client's init function.
-
-*** triangulum.mail
-
-Triangulum provides some functionality for sending email from an SMTP server. Given the configuration inside ~:mail~. ~:base-url~ is used to configure the host url, used when sending links in emails. ~:auto-validate~ can be used in development mode, for example, to skip sending emails, which has to be configured.
+You can provide ~:tags-url~, which is a url to the git tags page of
+your repository. Triangulum will extract all tags beginning with
+"prod", sort them lexicographically, and return the last entry. If you
+use tags of the form "prod-YYYY.MM.DD-HASH", then this will return the
+one with the latest date.
+
+This tag label will be passed to the browser code in the ~:session~ map under the ~:versionDeployed~ key.
+
+** Utility Scripts
+*** triangulum.build-db
+**** Required Prerequisites
+
+- [[https://www.postgresql.org/download][Postgresql (version 12)]]
+
+To set up the folder and file structure for use with ~build-db~, use the following directory structure:
+
+#+begin_src sh
+src/
+|___clj/
+| |___<project namespace>
+|
+|___cljs/
+| |___<project namespace>
+|
+|___sql/
+  |___create_db.sql
+  |___changes/
+  |___default_data/
+  |___dev_data/
+  |___functions/
+  |___tables/
+#+end_src
+
+You may also run this command in your project root directory:
+~mkdir -p src/sql/{changes,default_data,dev_data,functions,tables}~
+
+*Postgresql* needs to be installed on the machine that will be hosting
+this website. This installation task is system specific and is beyond
+the scope of this README, so please follow the instructions for your
+operating system and Postgresql version. However, please ensure that
+the database server's superuser account is named "postgres" and that
+you know its database connection password before proceeding.
+
+Once the Postgresql database server is running on your machine, you
+should navigate to the top level directory (i.e., the directory
+containing this README) and add the following alias to your ~deps.edn~ file:
+
+#+begin_src clojure
+{:aliases {:build-db {:main-opts ["-m" "triangulum.build-db"]}}}
+#+end_src
+
+Then run the database build command as follows:
+
+#+begin_src sh
+clojure -M:build-db build-all -d database [-u user] [-p admin password]
+#+end_src
+
+This will call ~./src/sql/create_db.sql~, stored in the individual project
+repository.  A variable ~database~ is set for the command line call to
+create_db.sql.  This allows your project to generate the project database
+with a different name, depending on your deployment.  To use this variable
+type ~:database~ in ~create_db.sql~ where needed. You can check out
+[[https://github.com/openforis/collect-earth-online/blob/main/src/sql/create_db.sql][Collect Earth Online]]
+to view an example.
+
+A handy use of the ~build-db~ command is to backup and restore your database.
+Calling
+
+#+begin_src sh
+clojure -M:build-db backup -f somefile.dump
+#+end_src
+
+will create a ~.dump~ backup file using ~pg_dump~.
+
+To restore your database from a ~.dump~ file  you will need a ~.dump~ file
+containg a copy of a database downloaded locally. Assuming you have a copy of
+a database, you can then run:
+
+#+begin_src sh
+clojure -M:build-db restore -f somefile.dump
+#+end_src
+
+This will copy the database from the ~.dump~ file into your local Postgres
+database of the same name as the one in the ~.dump~ file. Note that you will be
+prompted with a password after running this command. You should enter the
+Postgres master password that you first created when running Postgres after
+installing. Depending on the size of your ~.dump~ file, this command may take a
+couple of minutes. Note that if you are working on a development branch and your
+~.dump~ file contains a copy of a production database you may also need to apply
+some of the SQL changes from the ~./sql/changes~ directory. Assuming your
+database doesn't have any of the change files on development applied to it,
+you can apply all of them at once using the following command:
+
+#+begin_src sh
+for filename in ./src/sql/changes/*.sql; do psql -U <db-name> -f $filename; done
+#+end_src
+
+triangulum.build-db can also be configured through config.edn.  It uses
+the same configuration as [[#triangulumdatabase][triangulum.database]] (see above).
 
 *** triangulum.config
 
@@ -129,390 +312,6 @@
 Add config.edn to your ~.gitignore~ file to keep sensitive information out of
 the git history.
 
-To load this data into your application, call
-~triangulum.config/load-config~. This will read in your ~config.edn~
-file, validate it, and cache it in memory for quick lookups later:
-
-#+begin_src sh
-;; with config.edn in the project root
-(triangulum.config/load-config)
-
-;; with a differently named EDN file
-(triangulum.config/load-config "relative/path/non-standard-config-name.edn")
-#+end_src
-
-To retrieve values from a loaded configuration map, use
-~triangulum.config/get-config~. You can supply nested configuration
-keys as follows:
-
-#+begin_src clojure
-(triangulum.config/get-config :database) ;; -> {:user "triangulum" :password "..."}
-(triangulum.config/get-config :database :user) ;; -> "triangulum"
-=======
-** Adding Triangulum to your Project
-
-1. Add the library's coordinates to the ~:deps~ map in your project's
-   ~deps.edn~ file:
-
-#+begin_src clojure
-sig-gis/triangulum {:git/url "https://github.com/sig-gis/triangulum"
-                    :sha "REPLACE-WITH-CURRENT-SHA"}
-#+end_src
-
-2. Define one or more aliases for Triangulum's utility scripts in the
-   ~:aliases~ map in your project's ~deps.edn file~.
-
-NOTE: You can find examples of these aliases in the ~deps.example.edn~ file in the root directory of this repository.
-
-3. Configure the Triangulum features you want to use in a ~config.edn~ file in the root directory of your repository.
-
-   Two syntaxes are provided for this file, one with nested keywords and one with namespaced keywords. You can see examples of the available features in ~config.example.edn~ and ~config2.example.edn~ within this repository.
-
-** Running Tests
-
-To launch the test suite, run:
-
-#+begin_src sh
-clojure -M:test
-#+end_src
-
-** Web Framework
-*** triangulum.server
-
-This namespace provides a batteries-included Ring Jetty web server, an
-nrepl server for connecting to the live web application, a timestamped
-file logging system, and worker functions for non-HTTP-related tasks.
->>>>>>> bd4cfa97
-
-1. In config.edn:
-
-#+begin_src clojure
- :server   {:http-port         8080
-            :https-port        8443   ; Only if you also include the keystore fields below
-            :nrepl-port        5555   ; Must be paired with either :nrepl or :cider-repl below
-            :nrepl             false  ; For a vanilla nrepl
-            :cider-nrepl       true   ; If your editor supports CIDER middleware
-            :mode              "dev"  ; or prod
-            :log-dir           "logs" ; or "" for stdout
-            :handler           product-ns.routing/handler
-            :workers           {:scheduler {:start product-ns.jobs/start-scheduled-jobs!
-                                            :stop  product-ns.jobs/stop-scheduled-jobs!}}
-            :response-type     :json ; #{:json :edn :transit}
-            :session-key       "changeme12345678"
-            :bad-tokens        #{".php"} ; Reject URLs containing these strings
-            :keystore-file     "keystore.pkcs12" ; Contains your SSL certificate(s)
-            :keystore-type     "pkcs12"
-            :keystore-password "foobar"}
-#+end_src
-
-<<<<<<< HEAD
-** Useful Namespaces
-
-See each section below for an example configuration if one is required for use.
-=======
-2. At the command line:
->>>>>>> bd4cfa97
-
-Start the server:
-
-<<<<<<< HEAD
-To send a message to the logger, use ~log~ or ~log-str~. ~log~ can
-take an optional argument to override its non-default behavior. The
-default values are shown below. ~log-str~ always uses the default
-values.
-
-#+begin_src clojure
-(log "Hello world" {:newline? true :pprint? false :force-stdout? false :truncate? true})
-(log-str "Hello " "world")
-#+end_src
-
-By default the above will log to standard out. If you would like to
-have the system log to timestamped files of the form ~YYYY-DD-MM.log~,
-you will need to set a logging directory with ~set-log-path!~. You can
-either specify a path relative to the toplevel directory of the main
-project repository or an absolute path on your filesystem. The logger
-will keep the 10 most recent logs (where a new log is created every
-day at midnight). To stop the logging server and resume logging to
-standard out, set the log path to ~""~.
-
-#+begin_src clojure
-(set-log-path! "logs")
-(set-log-path! "")
-=======
-#+begin_src sh
-clojure -M:server start
-#+end_src
-
-Stop the server (requires ~:nrepl~ or ~:cider-nrepl~):
-
-#+begin_src sh
-clojure -M:server stop
-#+end_src
-
-Reload your namespaces into the running JVM (requires ~:nrepl~ or ~:cider-nrepl~):
-
-#+begin_src sh
-clojure -M:server reload
->>>>>>> bd4cfa97
-#+end_src
-
-NOTES:
-- To use ~:https-port~, you must also specify ~:keystore-file~, ~:keystore-type~, and ~:keystore-password~.
-- You may not use both ~:nrepl~ and ~:cider-nrepl~ at the same time.
-- The ~:start~ functions for all ~:workers~ will be run before the web server is started.
-- The ~:stop~ functions for all ~:workers~ will be run after the web server is stopped.
-- Before starting the server, you must set ~:handler~ to a namespace-qualified symbol bound to a Ring handler function.
-- If you set ~:mode~ to ~"dev"~, then the ~wrap-reload~ middleware will be added to your handler function. This will automatically reload all of your namespaces into the running JVM on each HTTP request.
-
-<<<<<<< HEAD
-To use ~triangulum.database~, first add your database connection
-parameters to your ~config.edn~ file.
-
-For example:
-
-#+begin_src clojure
-{:database {:dbtype   "postgresql"
-            :host     "localhost"
-            :port     5432
-            :dbname   "dbname"
-            :user     "user"
-            :password "super-secret-password"}}
-#+end_src
-
-NOTE: If ~:dbtype~ is not specified, it will default to "postgresql".
-
-To run a SQL command on the database server, use ~call-sql~. If you
-would like to override its default parameters (see below), you may
-pass an options map as the first argument after the function name:
-
-#+begin_src clojure
-(call-sql "function" "param1" "param2" "param3")
-
-(call-sql "function" {:log? true :use-vec? false} "param1" "param2" ... "paramN")
-#+end_src
-
-To run a sqllite3 SQL command, use ~call-sqlite~. An existing sqllite3
-database must be provided.
-=======
-*** triangulum.handler
-
-The ~triangulum.handler~ namespace provides core request handling and middleware composition for Triangulum applications. It sets up a Ring handler stack that includes various middlewares, such as request/response logging, exception handling, and request parameter parsing. Optional middlewares like wrap-ssl-redirect and wrap-reload can be applied based on configuration.
-
-**** Usage
-
-If you need to provide a symbol that is bound to a handler function
-to figwheel-main, you can use ~triangulum.handler/development-app~ to
-load in your project's handler function from ~config.edn~ with the
-~wrap-reload~ middleware added.
-
-**** Functions
-*** triangulum.views
->>>>>>> bd4cfa97
-
-This namespace provides functions for rendering pages and handling resources in Triangulum. It defines functions for reading asset files, generating HTML, and handling various types of responses.
-
-**** Usage
-
-1. Require the namespace in your project.
-2. Use 'render-page' to generate the HTML for a specific page.
-3. Use 'not-found-page' to generate a 404 Not Found response.
-
-**** Example
-#+BEGIN_SRC clojure
-(ns my-app.views
-  (:require [triangulum.views :refer [render-page not-found-page]]))
-
-(def my-page (render-page "/my-page"))
-(def not-found (not-found-page))
-#+END_SRC
-
-**** Functions
-***** render-page
-  [uri]
-
-  Returns a function that takes a request and generates the HTML for the specified URI using the request's parameters and session data. The generated HTML includes the necessary head and body sections.
-
-  Example usage:
-  (def my-page (render-page "/my-page"))
-
-***** not-found-page
-  [request]
-
-  Produces a 404 Not Found response for the given request.
-
-  Example usage:
-  (def not-found (not-found-page))
-
-**** Caveat
-
-In JavaScript projects, we assign the relative path (from the project root)
-to the main component JSX file to the ~:js-init~ key. This file should export
-a function called ~pageInit~ that expects two arguments: ~params~ and ~session~.
-You only need to set this key for the development mode to work,
-which enables Vite hot reload. In production, we rely on a manifest file
-generated by the bundling process to find the entry point. However, we still
-need to define ~pageInit~ and export it in the main entry point file.
-
-In ClojureScript projects, we need to assign the namespaced symbol of the init
-function to the ~:cljs-init~ key, which accepts ~params~ and ~session~ as
-arguments, for both production and development environments.
-
-The ~session~ map will also contain the ~:client-keys~ that were added in
-Triangulum's ~config.edn~.
-
-#+begin_src clojure
-<<<<<<< HEAD
-(insert-rows! table-name rows-vector fields-map)
-
-(update-rows! table-name rows-vector column-to-update fields-map)
-#+end_src
-
-** Useful DevOps Aliases
-
-*** triangulum.build-db
-=======
-  ;; nested config
-  {:app {:client-keys {:token "client-token" }}}
-
-  ;; namespaced config
-  {:triangulum.views/client-keys {:token "client-token" }}}
-#+end_src
-
->>>>>>> bd4cfa97
-
-*** triangulum.git
-
-You can provide ~:tags-url~, which is a url to the git tags page of
-your repository. Triangulum will extract all tags beginning with
-"prod", sort them lexicographically, and return the last entry. If you
-use tags of the form "prod-YYYY.MM.DD-HASH", then this will return the
-one with the latest date.
-
-This tag label will be passed to the browser code in the ~:session~ map under the ~:versionDeployed~ key.
-
-** Utility Scripts
-*** triangulum.build-db
-**** Required Prerequisites
-
-- [[https://www.postgresql.org/download][Postgresql (version 12)]]
-
-To set up the folder and file structure for use with ~build-db~, use the following directory structure:
-
-#+begin_src sh
-src/
-|___clj/
-| |___<project namespace>
-|
-|___cljs/
-| |___<project namespace>
-|
-|___sql/
-  |___create_db.sql
-  |___changes/
-  |___default_data/
-  |___dev_data/
-  |___functions/
-  |___tables/
-#+end_src
-
-You may also run this command in your project root directory:
-~mkdir -p src/sql/{changes,default_data,dev_data,functions,tables}~
-
-*Postgresql* needs to be installed on the machine that will be hosting
-this website. This installation task is system specific and is beyond
-the scope of this README, so please follow the instructions for your
-operating system and Postgresql version. However, please ensure that
-the database server's superuser account is named "postgres" and that
-you know its database connection password before proceeding.
-
-Once the Postgresql database server is running on your machine, you
-should navigate to the top level directory (i.e., the directory
-containing this README) and add the following alias to your ~deps.edn~ file:
-
-#+begin_src clojure
-{:aliases {:build-db {:main-opts ["-m" "triangulum.build-db"]}}}
-#+end_src
-
-Then run the database build command as follows:
-
-#+begin_src sh
-clojure -M:build-db build-all -d database [-u user] [-p admin password]
-#+end_src
-
-This will call ~./src/sql/create_db.sql~, stored in the individual project
-repository.  A variable ~database~ is set for the command line call to
-create_db.sql.  This allows your project to generate the project database
-with a different name, depending on your deployment.  To use this variable
-type ~:database~ in ~create_db.sql~ where needed. You can check out
-[[https://github.com/openforis/collect-earth-online/blob/main/src/sql/create_db.sql][Collect Earth Online]]
-to view an example.
-
-A handy use of the ~build-db~ command is to backup and restore your database.
-Calling
-
-#+begin_src sh
-clojure -M:build-db backup -f somefile.dump
-#+end_src
-
-will create a ~.dump~ backup file using ~pg_dump~.
-
-To restore your database from a ~.dump~ file  you will need a ~.dump~ file
-containg a copy of a database downloaded locally. Assuming you have a copy of
-a database, you can then run:
-
-#+begin_src sh
-clojure -M:build-db restore -f somefile.dump
-#+end_src
-
-This will copy the database from the ~.dump~ file into your local Postgres
-database of the same name as the one in the ~.dump~ file. Note that you will be
-prompted with a password after running this command. You should enter the
-Postgres master password that you first created when running Postgres after
-installing. Depending on the size of your ~.dump~ file, this command may take a
-couple of minutes. Note that if you are working on a development branch and your
-~.dump~ file contains a copy of a production database you may also need to apply
-some of the SQL changes from the ~./sql/changes~ directory. Assuming your
-database doesn't have any of the change files on development applied to it,
-you can apply all of them at once using the following command:
-
-#+begin_src sh
-for filename in ./src/sql/changes/*.sql; do psql -U <db-name> -f $filename; done
-#+end_src
-
-triangulum.build-db can also be configured through config.edn.  It uses
-the same configuration as [[#triangulumdatabase][triangulum.database]] (see above).
-
-*** triangulum.config
-
-To make organizing an application's configurations simpler, create a
-~config.edn~ file in the project's root directory. The file is just a hashmap that is similar to:
-
-#+begin_src clojure
-  ;; config.edn
-  {:database {:host     "localhost"
-              :port     5432
-              :dbname   "dbname"
-              :user     "user"
-              :password "super-secret-password"}
-   :mail     {:host "smtp.gmail.com"
-              :user "test@example.com"
-              :pass "3492734923742"
-              :port 587}
-   :server   {:host           "smtp.gmail.com"
-              :user           ""
-              :pass           ""
-              :tls            true
-              :port           587
-              :base-url       "https://my.domain/"
-              :auto-validate? false}
-   ...}
-#+end_src
-
-You can find an up-to-date example in ~config.example.edn~ file. It can be used as a configuration template for your project.
-
-Add config.edn to your ~.gitignore~ file to keep sensitive information out of
-the git history.
-
 To validate the config.edn file, run:
 #+begin_src sh
 clojure -M:config validate [-f FILE]
