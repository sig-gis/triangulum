<<<<<<< HEAD
;; This is an example config file for testing and reference. Please
;; make your own config.edn file in your project root with any fields
;; from this file that you intend to use.
{:database {:host     "localhost"
            :port     5432
            :dbname   "dbname"
            :user     "user"
            :password "secret-db-password"}
 :mail     {:host           "smtp.gmail.com"
            :user           "test@example.com"
            :pass           "secret-mail-password"
            :tls            true
            :port           587
            :base-url       "https://my.domain/"
            :auto-validate? false}
 :server   {:http-port     8080
            :https-port    8443
            :mode          "dev" ; or "prod"
            :log-dir       ""    ; or "logs"
            :handler       product.ns/handler
            :workers       {:scheduler {:start product.ns/start-scheduled-jobs!
                                        :stop  product.ns/stop-scheduled-jobs!}}
            :response-type :json ; :edn or :transit
            :bad-tokens    #{"php"}
            :session-key   "changeme12345678"}
 :https    {:domain "example.com"
            :email  "test@example.com"}
 :app      {:title            {:en "Colombian Mining Monitoring"
                               :es "Monitoreo Minero Colombiano"}
            :description      {:en "Colombian Mining Monitoring (CoMiMo) is an online mining monitoring application."
                               :es "Monitoreo Minero Colombiano (CoMiMo) es una aplicación de monitoreo minero en línea."}
            :keywords         {:en "colombian mining monitoring, comimo, satellite imagery, illegal mining."
                               :es "monitoreo minero colombiano, comimo, imágenes satelitales, minería illegal."}
            :extra-head-tags  [[:meta {:name "viewport" :content "width=device-width, user-scalable=no"}]
                               [:link {:rel "apple-touch-icon" :sizes "180x180" :href "/favicon/apple-touch-icon.png"}]
                               [:link {:rel "icon" :type "image/png" :sizes "32x32" :href "/favicon/favicon-32x32.png"}]
                               [:link {:rel "icon" :type "image/png" :sizes "16x16" :href "/favicon/favicon-16x16.png"}]
                               [:link {:rel "manifest" :href "/favicon/site.webmanifest"}]
                               [:link {:rel "mask-icon" :color "#5bbad5" :href "/favicon/safari-pinned-tab.svg"}]
                               [:link {:rel "shortcut icon" :href "/favicon/favicon.ico"}]
                               [:meta {:name "msapplication-TileColor" :content "#ffc40d"}]
                               [:meta {:name "msapplication-config" :content "/favicon/browserconfig.xml"}]
                               [:meta {:name "theme-color" :content "#ffffff"}]]
            :gtag-id          nil
            :static-css-files ["/css/comimo_global.css"]  ;; in resources/public folder
            :static-js-files  ["/js/jquery-3.4.1.min.js"]
            :get-user-lang    product-ns.api/get-user-lang
            :tags-url         "https://api.github.com/repos/sig-gis/product-name/tags"
            :cljs-init        product-ns.client.init ;; for ClojureScript projects
            :client-keys      {:mapbox-token "token123"}}}
=======
{:server   {;; server 
            :http-port         8080
            :https-port        8443
            :nrepl             false
            :nrepl-port        5555
            :nprel-host        "127.0.0.1"
            :cider-nrepl       true
            :mode              "dev"
            :log-dir           "logs"
            :handler           product-ns.routing/handler
            :workers           {:scheduler {:start product-ns.jobs/start-scheduled-jobs!
                                            :stop  product-ns.jobs/stop-scheduled-jobs!}}
            :keystore-file     "keystore.pkcs12"
            :keystore-type     "pkcs12"
            :keystore-password "foobar"

            ;; handler
            :session-key       "changeme12345678" ; must be 16 characters
            :bad-tokens        #{".php"}

            ;; response
            :response-type     :json ; :edn or :transit
            }

 :app      {;; views 
            :title             {:en "Product name in English"
                                :es "Product name in Spanish"}
            :description       {:en "Description of the product in English"
                                :es "Description of the product in Spanish"}
            :keywords          {:en "english keywords, satellite imagery, collection, monitoring, fire"
                                :es "spanish keywords, satellite imagery, collection, monitoring, fire"}
            :extra-head-tags   [[:meta {:name "viewport" :content "width=device-width, user-scalable=no"}]
                                [:link {:rel "manifest" :href "/favicon/site.webmanifest"}]
                                [:link {:rel "shortcut icon" :href "/favicon/favicon.ico"}]]
            :gtag-id           "G-..."
            :static-css-files  ["/css/my_global.css"]      ; in resources/public/
            :static-js-files   ["/js/jquery-3.4.1.min.js"] ; in resources/public/
            :get-user-lang     product-ns.api/get-user-lang
            :js-init           "/src/js/main.jsx"     ; for Javascript projects
            :cljs-init         product-ns.client.init ; for ClojureScript projects
            :client-keys       {:mapbox-token "token123"}

            ;; git 
            :tags-url          "https://gitlab.sig-gis.com/api/v4/projects/<PROJECT_ID>/repository/tags"}



 :database {;; database
            :host              "localhost"
            :port              5432
            :dbname            "app-name"
            :user              "app-name"
            :password          "app-name"

            ;; build-db
            :admin-pass        "postgres-password"
            :file              "db-backup.custom"
            :dev-data          false
            :verbose           true}

 :mail     {;; email
            :host              "smtp.gmail.com"
            :user              ""
            :pass              ""
            :tls               true
            :port              587
            :base-url          "https://my.domain/"}

 :https    {;; https
            :email             "support@sig-gis.com"
            :domain            "app.sig-gis.com"
            :path              "/etc/letsencrypt"
            :cert-only         false
            :webroot           "./resources/public"}

 :my-keys  {;; product-ns 
            :ee-account        "product-ns@earth-engine-product-ns.iam.gserviceaccount.com"
            :ee-key-path       "gee-auth-key.json"
            :mapbox-token      "pk..."
            :mapquest-key      "GF..."
            :nicfi-key         "e5..."}}
>>>>>>> bd4cfa97
<|MERGE_RESOLUTION|>--- conflicted
+++ resolved
@@ -1,55 +1,3 @@
-<<<<<<< HEAD
-;; This is an example config file for testing and reference. Please
-;; make your own config.edn file in your project root with any fields
-;; from this file that you intend to use.
-{:database {:host     "localhost"
-            :port     5432
-            :dbname   "dbname"
-            :user     "user"
-            :password "secret-db-password"}
- :mail     {:host           "smtp.gmail.com"
-            :user           "test@example.com"
-            :pass           "secret-mail-password"
-            :tls            true
-            :port           587
-            :base-url       "https://my.domain/"
-            :auto-validate? false}
- :server   {:http-port     8080
-            :https-port    8443
-            :mode          "dev" ; or "prod"
-            :log-dir       ""    ; or "logs"
-            :handler       product.ns/handler
-            :workers       {:scheduler {:start product.ns/start-scheduled-jobs!
-                                        :stop  product.ns/stop-scheduled-jobs!}}
-            :response-type :json ; :edn or :transit
-            :bad-tokens    #{"php"}
-            :session-key   "changeme12345678"}
- :https    {:domain "example.com"
-            :email  "test@example.com"}
- :app      {:title            {:en "Colombian Mining Monitoring"
-                               :es "Monitoreo Minero Colombiano"}
-            :description      {:en "Colombian Mining Monitoring (CoMiMo) is an online mining monitoring application."
-                               :es "Monitoreo Minero Colombiano (CoMiMo) es una aplicación de monitoreo minero en línea."}
-            :keywords         {:en "colombian mining monitoring, comimo, satellite imagery, illegal mining."
-                               :es "monitoreo minero colombiano, comimo, imágenes satelitales, minería illegal."}
-            :extra-head-tags  [[:meta {:name "viewport" :content "width=device-width, user-scalable=no"}]
-                               [:link {:rel "apple-touch-icon" :sizes "180x180" :href "/favicon/apple-touch-icon.png"}]
-                               [:link {:rel "icon" :type "image/png" :sizes "32x32" :href "/favicon/favicon-32x32.png"}]
-                               [:link {:rel "icon" :type "image/png" :sizes "16x16" :href "/favicon/favicon-16x16.png"}]
-                               [:link {:rel "manifest" :href "/favicon/site.webmanifest"}]
-                               [:link {:rel "mask-icon" :color "#5bbad5" :href "/favicon/safari-pinned-tab.svg"}]
-                               [:link {:rel "shortcut icon" :href "/favicon/favicon.ico"}]
-                               [:meta {:name "msapplication-TileColor" :content "#ffc40d"}]
-                               [:meta {:name "msapplication-config" :content "/favicon/browserconfig.xml"}]
-                               [:meta {:name "theme-color" :content "#ffffff"}]]
-            :gtag-id          nil
-            :static-css-files ["/css/comimo_global.css"]  ;; in resources/public folder
-            :static-js-files  ["/js/jquery-3.4.1.min.js"]
-            :get-user-lang    product-ns.api/get-user-lang
-            :tags-url         "https://api.github.com/repos/sig-gis/product-name/tags"
-            :cljs-init        product-ns.client.init ;; for ClojureScript projects
-            :client-keys      {:mapbox-token "token123"}}}
-=======
 {:server   {;; server 
             :http-port         8080
             :https-port        8443
@@ -130,5 +78,4 @@
             :ee-key-path       "gee-auth-key.json"
             :mapbox-token      "pk..."
             :mapquest-key      "GF..."
-            :nicfi-key         "e5..."}}
->>>>>>> bd4cfa97
+            :nicfi-key         "e5..."}}