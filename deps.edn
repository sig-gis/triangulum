{:paths ["src"]

<<<<<<< HEAD
 :deps {com.cognitect/transit-clj         {:mvn/version "1.0.324"}
        org.clojure/clojure               {:mvn/version "1.10.3"}
        org.clojure/data.json             {:mvn/version "1.0.0"}
        org.clojure/tools.cli             {:mvn/version "1.0.206"}
        org.clojure/test.check            {:mvn/version "0.9.0"}
        org.postgresql/postgresql         {:mvn/version "42.2.10"}
        org.xerial/sqlite-jdbc            {:mvn/version "3.30.1"}
        com.github.seancorfield/next.jdbc {:mvn/version "1.2.761"}
        seancorfield/depstar              {:mvn/version "2.0.165"}
        deps-deploy/deps-deploy           {:mvn/version "0.0.12"}
        info.faljse/SDNotify              {:mvn/version "1.3"}}
=======
 :deps {babashka/process          {:mvn/version "0.4.16"}
        bk/ring-gzip              {:mvn/version "0.3.0"}
        cider/cider-nrepl         {:mvn/version "0.29.0"}
        clj-http/clj-http         {:mvn/version "3.12.3"}
        com.cognitect/transit-clj {:mvn/version "1.0.324"}
        org.clojure/clojure       {:mvn/version "1.11.1"}
        org.clojure/data.json     {:mvn/version "1.0.0"}
        org.clojure/tools.cli     {:mvn/version "1.0.206"}
        org.clojure/test.check    {:mvn/version "0.9.0"}
        com.draines/postal        {:mvn/version "2.0.3"}
        org.postgresql/postgresql {:mvn/version "42.2.10"}
        org.xerial/sqlite-jdbc    {:mvn/version "3.30.1"}
        seancorfield/next.jdbc    {:mvn/version "1.2.659"}
        seancorfield/depstar      {:mvn/version "2.0.165"}
        deps-deploy/deps-deploy   {:mvn/version "0.0.12"}
        ring/ring                 {:mvn/version "1.8.2"}
        ring/ring-headers         {:mvn/version "0.3.0"}
        ring/ring-json            {:mvn/version "0.5.0"}
        ring/ring-ssl             {:mvn/version "0.3.0"}
        info.faljse/SDNotify      {:mvn/version "1.3"}}
>>>>>>> 6a92593c

 :aliases {:build-db   {:main-opts ["-m" "triangulum.build-db"]}
           :config     {:main-opts ["-m" "triangulum.config"]}
           :deploy     {:main-opts ["-m" "triangulum.deploy" "sig-gis" "triangulum"]}
           :https      {:main-opts ["-m" "triangulum.https"]}
           :server     {:main-opts ["-m" "triangulum.server"]}
           :systemd    {:main-opts ["-m" "triangulum.systemd"]}
           :rebel      {:extra-deps {com.bhauman/rebel-readline {:mvn/version "0.1.4"}}
                        :main-opts  ["-m" "rebel-readline.main"]}
           :check-deps {:extra-deps {olical/depot {:mvn/version "2.1.0"}}
                        :main-opts  ["-m" "depot.outdated.main"]}
<<<<<<< HEAD
           :deploy-jar {:extra-deps {seancorfield/depstar    {:mvn/version "2.0.165"}
                                     deps-deploy/deps-deploy {:mvn/version "0.0.12"}}
                        :main-opts  ["-m" "triangulum.deploy" "sig-gis" "triangulum"]}
           :test       {:extra-paths ["test" "tmp"]
=======
           :test       {:extra-paths ["test"]
>>>>>>> 6a92593c
                        :extra-deps  {com.cognitect/test-runner
                                      {:git/url "https://github.com/cognitect-labs/test-runner.git"
                                       :sha "b6b3193fcc42659d7e46ecd1884a228993441182"}}
                        :main-opts   ["-e" "(do,(set!,*warn-on-reflection*,true),nil)"
                                      "-m" "cognitect.test-runner"
                                      "--exclude" ":db"]}
           :test-db    {:extra-paths ["test" "tmp"]
                        :extra-deps  {com.cognitect/test-runner
                                      {:git/url "https://github.com/cognitect-labs/test-runner.git"
                                       :sha     "b6b3193fcc42659d7e46ecd1884a228993441182"}}
                        :main-opts   ["-e" "(do,(set!,*warn-on-reflection*,true),nil)"
                                      "-m" "cognitect.test-runner"
                                      "--include" ":db"]}}}
<|MERGE_RESOLUTION|>--- conflicted
+++ resolved
@@ -1,18 +1,5 @@
 {:paths ["src"]
 
-<<<<<<< HEAD
- :deps {com.cognitect/transit-clj         {:mvn/version "1.0.324"}
-        org.clojure/clojure               {:mvn/version "1.10.3"}
-        org.clojure/data.json             {:mvn/version "1.0.0"}
-        org.clojure/tools.cli             {:mvn/version "1.0.206"}
-        org.clojure/test.check            {:mvn/version "0.9.0"}
-        org.postgresql/postgresql         {:mvn/version "42.2.10"}
-        org.xerial/sqlite-jdbc            {:mvn/version "3.30.1"}
-        com.github.seancorfield/next.jdbc {:mvn/version "1.2.761"}
-        seancorfield/depstar              {:mvn/version "2.0.165"}
-        deps-deploy/deps-deploy           {:mvn/version "0.0.12"}
-        info.faljse/SDNotify              {:mvn/version "1.3"}}
-=======
  :deps {babashka/process          {:mvn/version "0.4.16"}
         bk/ring-gzip              {:mvn/version "0.3.0"}
         cider/cider-nrepl         {:mvn/version "0.29.0"}
@@ -33,7 +20,6 @@
         ring/ring-json            {:mvn/version "0.5.0"}
         ring/ring-ssl             {:mvn/version "0.3.0"}
         info.faljse/SDNotify      {:mvn/version "1.3"}}
->>>>>>> 6a92593c
 
  :aliases {:build-db   {:main-opts ["-m" "triangulum.build-db"]}
            :config     {:main-opts ["-m" "triangulum.config"]}
@@ -45,24 +31,17 @@
                         :main-opts  ["-m" "rebel-readline.main"]}
            :check-deps {:extra-deps {olical/depot {:mvn/version "2.1.0"}}
                         :main-opts  ["-m" "depot.outdated.main"]}
-<<<<<<< HEAD
-           :deploy-jar {:extra-deps {seancorfield/depstar    {:mvn/version "2.0.165"}
-                                     deps-deploy/deps-deploy {:mvn/version "0.0.12"}}
-                        :main-opts  ["-m" "triangulum.deploy" "sig-gis" "triangulum"]}
            :test       {:extra-paths ["test" "tmp"]
-=======
-           :test       {:extra-paths ["test"]
->>>>>>> 6a92593c
                         :extra-deps  {com.cognitect/test-runner
                                       {:git/url "https://github.com/cognitect-labs/test-runner.git"
-                                       :sha "b6b3193fcc42659d7e46ecd1884a228993441182"}}
+                                       :sha     "b6b3193fcc42659d7e46ecd1884a228993441182"}}
                         :main-opts   ["-e" "(do,(set!,*warn-on-reflection*,true),nil)"
                                       "-m" "cognitect.test-runner"
                                       "--exclude" ":db"]}
            :test-db    {:extra-paths ["test" "tmp"]
                         :extra-deps  {com.cognitect/test-runner
                                       {:git/url "https://github.com/cognitect-labs/test-runner.git"
-                                       :sha     "b6b3193fcc42659d7e46ecd1884a228993441182"}}
+                                       :sha "b6b3193fcc42659d7e46ecd1884a228993441182"}}
                         :main-opts   ["-e" "(do,(set!,*warn-on-reflection*,true),nil)"
                                       "-m" "cognitect.test-runner"
                                       "--include" ":db"]}}}
