(ns triangulum.build-db
  (:import java.io.File)
  (:require [clojure.java.io    :as io]
            [clojure.java.shell :as sh]
            [clojure.spec.alpha :as s]
            [clojure.string     :as str]
            [triangulum.cli     :refer [get-cli-options]]
<<<<<<< HEAD
            [triangulum.config  :refer [get-config]]
            [triangulum.migrate :refer [migrate!]]
            [triangulum.utils   :refer [parse-as-sh-cmd format-str]]))
=======
            [triangulum.config  :as config :refer [get-config]]
            [triangulum.utils   :refer [parse-as-sh-cmd format-str]]))

;; spec

(s/def ::admin-pass ::config/string)
(s/def ::dev-data   boolean?)
(s/def ::file       ::config/string)
(s/def ::verbose    boolean?)
>>>>>>> 6a92593c

(def ^:private path-env (System/getenv "PATH"))

;; Helper functions

;; TODO consolidate sh-wrapper functions
(defn- sh-wrapper [dir env verbose & commands]
  (sh/with-sh-dir dir
    (sh/with-sh-env (merge {:PATH path-env} env)
      (reduce (fn [acc cmd]
                (let [{:keys [out err]} (apply sh/sh (parse-as-sh-cmd cmd))]
                  (str acc (when verbose out) err)))
              ""
              commands))))

;; Namespace file sorting functions

(defn- get-sql-files [dir-name]
  (let [file (io/file dir-name)]
    (if (.exists file)
      (filter (fn [^File f] (str/ends-with? (.getName f) ".sql"))
              (file-seq file))
      (do (println "Warning:" dir-name "is not found.")
          []))))

(defn- extract-toplevel-sql-comments [file]
  (->> (io/reader file)
       (line-seq)
       (take-while #(str/starts-with? % "-- "))))

(defn- parse-sql-comments [comments]
  (reduce (fn [acc cur]
            (let [[k v] (-> cur
                            (subs 3)
                            (str/lower-case)
                            (str/split #":"))]
              (assoc acc (keyword (str/trim k)) (str/trim v))))
          {}
          (filter #(str/includes? % ":") comments)))

#_{:clj-kondo/ignore [:shadowed-var]}
(defn- params-to-dep-tree [file-params]
  (reduce (fn [dep-tree {:keys [namespace requires]}]
            (assoc dep-tree
                   namespace
                   (set (when requires (remove str/blank? (str/split requires #"[, ]"))))))
          {}
          file-params))

;; TODO, with more namespaces, which don't have a linear dependency
;;       the sort method used doesn't end up comparing all values with each other.
;; Comparing dependency count works for now, but a true solution would be
;;       a breadth first tree walk.
(defn- requires? [[_ deps1] [ns2 deps2]]
  (or (contains? deps1 ns2)
      (> (count deps1) (count deps2))))

(defn- topo-sort-namespaces [dep-tree]
  (map first
       (sort (fn [file1 file2]
               (cond (requires? file1 file2)  1
                     (requires? file2 file1) -1
                     :else                    0))
             dep-tree)))

(defn- warn-namespace [parsed file]
  (when-not (:namespace parsed)
    (println "Warning: Invalid or missing '-- NAMESPACE:' tag for file" file))
  parsed)

(defn- topo-sort-files-by-namespace [dir-name]
  (let [sql-files   (get-sql-files dir-name)
        file-params (map #(-> %
                              (extract-toplevel-sql-comments)
                              (parse-sql-comments)
                              (warn-namespace %))
                         sql-files)
        ns-to-files (zipmap (map :namespace file-params)
                            (map (fn [^File f] (.getPath f)) sql-files))
        dep-tree    (params-to-dep-tree file-params)
        sorted-ns   (topo-sort-namespaces dep-tree)]
    (map ns-to-files sorted-ns)))

;; Build functions

(def ^:private folders {:tables    "./src/sql/tables"
                        :functions "./src/sql/functions"
                        :defaults  "./src/sql/default_data"
                        :dev       "./src/sql/dev_data"})

(defn- load-folder [sql-type database user user-pass verbose]
  (let [folder (sql-type folders)]
    (println (str "Loading " folder "..."))
    (->> (map #(format-str "psql -h localhost -U %u -d %d -f %f" user database %)
              (topo-sort-files-by-namespace folder))
         (apply sh-wrapper "./" {:PGPASSWORD user-pass} verbose)
         (println))))

(defn- build-everything [database user user-pass admin-pass dev-data? verbose]
  (println "Building database...")
  (let [file (io/file "./src/sql/create_db.sql")]
    (if (.exists file)
      (do (->> (sh-wrapper "./src/sql"
                           {:PGPASSWORD admin-pass}
                           verbose
                           (format "psql -h localhost --set=database=%s -U postgres -f create_db.sql"
                                   database))
               (println))
          (load-folder :tables    database user user-pass verbose)
          (load-folder :functions database user user-pass verbose)
          (load-folder :defaults  database user user-pass verbose)
          (when dev-data?
            (load-folder :dev database user user-pass verbose)))
      (println "Error file ./src/sql/create_db.sql is missing."))))

;; Backup / restore functions

(defn- read-file-tag [file]
  (with-open [is (io/input-stream file)]
    (let [array (byte-array 5)]
      (.read is array 0 5)
      (String. array))))

(defn- run-backup [database file admin-pass verbose]
  (println "Backing up database...")
  (sh-wrapper "./"
              {:PGPASSWORD admin-pass}
              verbose
              (format-str "pg_dump -U postgres -d %d --format=custom --compress=4 --file=%f"
                          database
                          file)))

(defn- run-restore [file admin-pass verbose]
  ;; TODO check database against 'pg_restore --list file'
  (println "Restoring database...")
  (if (= "PGDMP" (read-file-tag file))
    (sh-wrapper "./"
                {:PGPASSWORD admin-pass}
                verbose
                (str "pg_restore -U postgres -d postgres --clean --if-exists --create --jobs=12 "
                     file))
    (println "Invalid .dump file.")))

(def ^:private cli-options
  {:dbname     ["-d" "--dbname DB"           "Database name."]
   :dev-data   ["-x" "--dev-data"            "Load dev data."]
   :file       ["-f" "--file FILE"           "File used for backup and restore."]
   :admin-pass ["-a" "--admin-pass PASSWORD" "Admin password for the postgres account."]
   :user       ["-u" "--user USER"           "User for the database. Defaults to the same as the database name."]
   :password   ["-p" "--password PASSWORD"   "Password for the database. Defaults to the same as the database name."]
   :verbose    ["-v" "--verbose"             "Print verbose PostgreSQL output."]})

(def ^:private cli-actions
  {:backup    {:description "Create a .dump backup file using pg_dump."
               :requires    [:dbname :file]}
   :build-all {:description "Build / rebuild the entire data base."
               :requires    [:dbname]}
   :functions {:description "Build / rebuild all functions."
               :requires    [:dbname]}
   :restore   {:description "Restore a database from a .dump file created by pg_dump."
               :requires    [:file]}
   :migrate   {:description "Applies the migration files under `src/sql/changes` in chronological order."
               :requires    [:dbname :user :password]}})

(defn -main
  "A set of tools for building and maintaining the project database with Postgres."
  [& args]
  (let [{:keys [action options]} (get-cli-options args
                                                  cli-options
                                                  cli-actions
                                                  "build-db"
                                                  (get-config :database))
        {:keys [dbname dev-data file password admin-pass user verbose]} options]
    (case action
      :build-all (build-everything dbname
                                   (or user dbname)
                                   (or password dbname) ; user-pass
                                   admin-pass
                                   dev-data
                                   verbose)
      :functions (load-folder :functions
                              dbname
                              (or user dbname)
                              (or password dbname) ; user-pass
                              verbose)
      :backup    (run-backup dbname file admin-pass verbose)
      :restore   (run-restore file admin-pass verbose)
      :migrate   (migrate! dbname
                           (or user dbname)
                           (or password dbname) ; user-pass
                           verbose)
      nil))
  (shutdown-agents))<|MERGE_RESOLUTION|>--- conflicted
+++ resolved
@@ -5,12 +5,8 @@
             [clojure.spec.alpha :as s]
             [clojure.string     :as str]
             [triangulum.cli     :refer [get-cli-options]]
-<<<<<<< HEAD
-            [triangulum.config  :refer [get-config]]
+            [triangulum.config  :as config :refer [get-config]]
             [triangulum.migrate :refer [migrate!]]
-            [triangulum.utils   :refer [parse-as-sh-cmd format-str]]))
-=======
-            [triangulum.config  :as config :refer [get-config]]
             [triangulum.utils   :refer [parse-as-sh-cmd format-str]]))
 
 ;; spec
@@ -19,7 +15,6 @@
 (s/def ::dev-data   boolean?)
 (s/def ::file       ::config/string)
 (s/def ::verbose    boolean?)
->>>>>>> 6a92593c
 
 (def ^:private path-env (System/getenv "PATH"))
 
