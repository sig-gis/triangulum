(ns triangulum.config
  (:require [clojure.java.io    :as io]
            [clojure.edn        :as edn]
            [clojure.spec.alpha :as s]))

;;; Specs

(s/def ::host     string?)
(s/def ::port     nat-int?)
(s/def ::dbname   string?)
(s/def ::user     string?)
(s/def ::password string?)
(s/def ::domain   string?)

(s/def ::database (s/keys :req-un [::dbname ::user ::password]
                          :opt-un [::host ::port]))
(s/def ::http     (s/keys :req-un [::port]))
(s/def ::ssl      (s/keys :req-un [::domain]))

(s/def ::config (s/keys :opt-un [::database ::http ::ssl]))

;;; Private vars

(def ^:private config-file  (atom "config.edn"))
(def ^:private config-cache (atom nil))

;;; Helper Fns

<<<<<<< HEAD
(defn- read-config []
  (if (.exists (io/file config-file))
    (let [config (->> (slurp config-file) (edn/read-string))]
      (if (s/valid? ::config config)
        config
        (do
          (println "Error: Invalid config.edn file")
          (s/explain ::config config))))
    (println "Error: Cannot find file config.edn.")))
=======
(defn- read-config [new-config-file]
  (if (.exists (io/file new-config-file))
    (edn/read-string (slurp new-config-file))
    (do (println "Error: Cannot find file " new-config-file)
        {})))
>>>>>>> 9b58a883

(defn- cache-config []
  (or @config-cache
      (reset! config-cache (read-config @config-file))))

;;; Public Fns

(defn load-config
  "Re/loads a configuration file. Defaults to the last loaded file, or config.edn."
  ([]
   (load-config @config-file))
  ([new-config-file]
   (reset! config-file new-config-file)
   (reset! config-cache nil)))

(defn get-config
  "Retrieves the key `k` from the config file.
   Can also be called with the keys leading to a config.
   Examples:
   ```clojure
   (get-config :mail) -> {:host \"google.com\" :port 543}
   (get-config :mail :host) -> \"google.com\"
   ```"
  [& all-keys]
  (get-in (cache-config) all-keys))<|MERGE_RESOLUTION|>--- conflicted
+++ resolved
@@ -26,23 +26,15 @@
 
 ;;; Helper Fns
 
-<<<<<<< HEAD
-(defn- read-config []
-  (if (.exists (io/file config-file))
-    (let [config (->> (slurp config-file) (edn/read-string))]
+(defn- read-config [new-config-file]
+  (if (.exists (io/file new-config-file))
+    (let [config (->> (slurp new-config-file) (edn/read-string))]
       (if (s/valid? ::config config)
         config
         (do
           (println "Error: Invalid config.edn file")
           (s/explain ::config config))))
     (println "Error: Cannot find file config.edn.")))
-=======
-(defn- read-config [new-config-file]
-  (if (.exists (io/file new-config-file))
-    (edn/read-string (slurp new-config-file))
-    (do (println "Error: Cannot find file " new-config-file)
-        {})))
->>>>>>> 9b58a883
 
 (defn- cache-config []
   (or @config-cache
