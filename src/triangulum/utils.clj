(ns triangulum.utils
  (:import java.io.ByteArrayOutputStream)
  (:require [babashka.process   :refer [shell]]
            [clojure.data.json  :as json]
            [clojure.set        :as set]
            [clojure.string     :as str]
            [cognitect.transit  :as transit]
<<<<<<< HEAD
            [triangulum.logging :refer [log]])
  (:import java.io.ByteArrayOutputStream))
=======
            [triangulum.logging :refer [log-str]]))
>>>>>>> c722ebd9

;;; Text parsing

(defn kebab->snake
  "Converts kebab-str to snake_str."
  [kebab-str]
  (str/replace kebab-str "-" "_"))

(defn kebab->camel
  "Converts kebab-string to camelString."
  [kebab-string]
  (let [words (-> kebab-string
                  (str/lower-case)
                  (str/split #"-"))]
    (->> (map str/capitalize (rest words))
         (cons (first words))
         (str/join ""))))

(defn camel->kebab
  "Converts camelString to kebab-string."
  [camel-string]
  (as-> camel-string text
    (str/split text #"(?<=[a-z])(?=[A-Z])")
    (map str/lower-case text)
    (str/join "-" text)))

(defn format-str
  "Use any char after % for format. All % are converted to %s (string)."
  [f-str & args]
  (apply format (str/replace f-str #"(%[^ ])" "%s") args))

(defn parse-as-sh-cmd
  "Split string into an array for use with clojure.java.shell/sh."
  [s]
  (loop [char-seq (seq s)
         acc      []]
    (if (empty? char-seq)
      acc
      (if (= \` (first char-seq))
        (recur (->> char-seq
                    (rest)
                    (drop-while #(not= \` %))
                    (rest))
               (->> char-seq
                    (rest)
                    (take-while #(not= \` %))
                    (apply str)
                    (str/trim)
                    (str/blank?)
                    (conj acc)))
        (recur (->> char-seq (drop-while #(not= \` %)))
               (->> char-seq
                    (take-while #(not= \` %))
                    (apply str)
                    (str/trim)


                    (#(str/split % #" "))
                    (remove str/blank?)
                    (into acc)))))))

(defn end-with
  "Appends 'end' to the end of the string, if it is not already the end of the string."
  [s end]
  (str s
       (when-not (str/ends-with? s end)
         end)))

(defn remove-end
  "Removes 'end' from string, only if it exists."
  [s end]
  (if (str/ends-with? s end)
    (subs s 0 (- (count s) (count end)))
    s))

;;; Shell commands

(defn shell-wrapper
  "A wrapper around babashka.process/shell that logs the output and errors.
  Accepts an optional opts map as the first argument, followed by the command and its arguments.
  The :log? key in the opts map can be used to control logging (default is true).

  Usage:
  (shell-wrapper {} \"ls\" \"-l\") ; With an opts map
  (shell-wrapper \"ls\" \"-l\") ; Without an opts map
  (shell-wrapper {:log? false} \"ls\" \"-l\") ; Disabling logging

  Examples:
  1. Logs the output and errors by default:
  (shell-wrapper {} \"ls\" \"-l\")

  2. Can be called without an opts map, assuming default values:
  (shell-wrapper \"ls\" \"-l\")

  3. Disabling logging using the :log? key in the opts map:
  (shell-wrapper {:log? false} \"ls\" \"-l\")"
  [& args]
  (let [opts   (if (map? (first args)) (first args) {})
        cmd    (if (map? (first args)) (rest args) args)
        log?   (get opts :log? true)
        result (apply shell
                      (merge opts
                             {:continue true
                              :out      :string
                              :err      :string})
                      cmd)
        log-fn #(log % :truncate? false)]
    (when log?
      (log-fn (str "cmd: " (str/join " " (:cmd result))))
      (some->> (:out result) (not-empty) (str "out: ") (log-fn))
      (some->> (:err result) (not-empty) (str "error: ") (log-fn)))
    result))

(defn ^:deprecated sh-wrapper
  "DEPRECATED: Use [[triangulum.utils/shell-wrapper]] instead.
  Takes a directory, an environment, a verbosity flag, and bash commands.
  Executes the commands using the given path and environment, then returns
  the output (errors by default)."
  [dir env verbose? & commands]
  (reduce (fn [acc cmd]
            (let [{:keys [out err]} (shell-wrapper
                                     {:dir       dir
                                      :extra-env env
                                      :log?      false}
                                     cmd)]
              (str acc (when verbose? out) err)))
          ""
          commands))

(defn sh-exec-with
  "Provides a path (`dir`) and environment (`env`) to one bash `command`
   and executes it. Returns a map in the following format:
   `{:exit 0 :out 'Output message\n' :err ''}`"
  [dir env command]
  (-> (shell-wrapper {:dir dir
                      :extra-env env
                      :log? false}
                     command)
      (select-keys [:exit :out :err])))

;;; Response building

(defn- clj->transit
  "Converts a clj body to transit."
  [body]
  (let [out    (ByteArrayOutputStream. 4096)
        writer (transit/writer out :json)]
    (transit/write writer body)
    (.toString out)))

#_{:clj-kondo/ignore [:shadowed-var]}
(defn ^:deprecated data-response
  "DEPRECATED: Use [[triangulum.response/data-response]] instead.
   Create a response object.
   Body is required. Status, type, and session are optional.
   When a type keyword is passed, the body is converted to that type,
   otherwise the body is converted to edn."
  ([body]
   (data-response body {}))
  ([body {:keys [status type session]
          :or   {status 200
                 type   :edn}
          :as   params}]
   (merge (when (contains? params :session) {:session session})
          {:status  status
           :headers {"Content-Type" (condp = type
                                      :edn     "application/edn"
                                      :transit "application/transit+json"
                                      :json    "application/json"
                                      type)}
           :body    (condp = type
                      :edn     (pr-str         body)
                      :transit (clj->transit  body)
                      :json    (json/write-str body)
                      body)})))

;; Equivalent FP functions for maps

(defn mapm
  "Takes a map, applies f to each MapEntry, returns a map."
  [f coll]
  (persistent!
   (reduce (fn [acc cur]
             (conj! acc (f cur)))
           (transient {})
           coll)))

(defn filterm
  "Takes a map, filters on pred for each MapEntry, returns a map."
  [pred coll]
  (persistent!
   (reduce (fn [acc cur]
             (if (pred cur)
               (conj! acc cur)
               acc))
           (transient {})
           coll)))

(defn reverse-map
  "Reverses the key-value pairs in a given map."
  [m]
  (zipmap (vals m) (keys m)))

;; Equality checking

(defn find-missing-keys
  "Returns true if m1's keys are a subset of m2's keys, and that any nested maps
   also maintain the same property.

   Example:
   `(find-missing-keys {:a {:b \"c\"} :d 0} {:a {:b \"e\" :g 42} :d 1 :h 2}) ; => true`"
  [m1 m2]
  (cond
    (and (map? m1) (map? m2))
    (let [header-diff (set/difference (-> m1 (keys) (set)) (-> m2 (keys) (set)))]
      (reduce (fn [acc [k v]]
                (into acc (find-missing-keys v (get m2 k))))
              header-diff
              m1))

    (map? m1)
    (-> m1 (keys) (set))

    :else
    #{}))

;; Namespace operations

(defn resolve-foreign-symbol
  "Given a namespace-qualified symbol, attempt to require its namespace
  and resolve the symbol within that namespace to a value."
  [sym]
  (require (symbol (namespace sym)))
  (resolve sym))<|MERGE_RESOLUTION|>--- conflicted
+++ resolved
@@ -5,12 +5,7 @@
             [clojure.set        :as set]
             [clojure.string     :as str]
             [cognitect.transit  :as transit]
-<<<<<<< HEAD
-            [triangulum.logging :refer [log]])
-  (:import java.io.ByteArrayOutputStream))
-=======
             [triangulum.logging :refer [log-str]]))
->>>>>>> c722ebd9
 
 ;;; Text parsing
 
