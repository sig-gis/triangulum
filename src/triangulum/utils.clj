--- conflicted
+++ resolved
@@ -83,7 +83,6 @@
 
 ;;; Shell commands
 
-<<<<<<< HEAD
 (defn shell-wrapper
   "A wrapper around babashka.process/shell that logs the output and errors.
   Accepts an optional opts map as the first argument, followed by the command and its arguments.
@@ -134,32 +133,6 @@
               (str acc (when verbose out) err)))
           ""
           commands))
-=======
-(def ^:private path-env (System/getenv "PATH"))
-
-(defn sh-exec-with
-  "Provides a path (`dir`) and environment (`env`) to one bash `command`
-   and executes it. Returns a map in the following format:
-   `{:exit 0 :out 'Output message\n' :err ''}`"
-  [dir env command]
-  (sh/with-sh-dir dir
-    (sh/with-sh-env (merge {:PATH path-env} env)
-      (apply sh/sh (parse-as-sh-cmd command)))))
-
-(defn sh-wrapper
-  "Provides a path and environment to a set of bash commands and parses
-   the output, creating an array as described in `parse-as-sh-cmd`.
-   Returns a string that combines all of the standard error (and optionally
-   the standard out when `verbose?` is true) from running the set of commands."
-  [dir env verbose? & commands]
-  (sh/with-sh-dir dir
-    (sh/with-sh-env (merge {:PATH path-env} env)
-      (reduce (fn [acc cmd]
-                (let [{:keys [out err]} (apply sh/sh (parse-as-sh-cmd cmd))]
-                  (str acc (when verbose? out) err)))
-              ""
-              commands))))
->>>>>>> c6655302
 
 ;;; Response building
 
