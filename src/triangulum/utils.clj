(ns triangulum.utils
<<<<<<< HEAD
  (:import java.io.ByteArrayOutputStream
           java.time.LocalDateTime)
  (:require [clojure.data.json  :as json]
            [clojure.java.shell :as sh]
            [clojure.set        :as set]
            [clojure.string     :as str]
            [cognitect.transit  :as transit]))
=======
  (:import java.io.ByteArrayOutputStream)
  (:require [clojure.data.json   :as json]
            [clojure.java.shell  :as sh]
            [clojure.set         :as set]
            [clojure.string      :as str]
            [cognitect.transit   :as transit]))
>>>>>>> bd4cfa97

;;; Text parsing

(defn kebab->snake
  "Converts kebab-str to snake_str."
  [kebab-str]
  (str/replace kebab-str "-" "_"))

(defn kebab->camel
<<<<<<< HEAD
  "Converts kebab-string to camelString."
  [kebab-string]
  (let [words (-> kebab-string
                  (str/lower-case)
                  (str/split #"-"))]
    (->> (map str/capitalize (rest words))
         (cons (first words))
         (str/join ""))))

(defn camel->kebab
  "Converts camelString to kebab-string."
  [camel-string]
  (as-> camel-string text
    (str/split text #"(?<=[a-z])(?=[A-Z])")
    (map str/lower-case text)
    (str/join "-" text)))
=======
  "kebab-str -> camelCaseStr"
  [k]
  (let [words (str/split (name k) #"-")]
    (->> (map str/capitalize (rest words))
         (apply str (first words)))))
>>>>>>> bd4cfa97

(defn format-str
  "Use any char after % for format. All % are converted to %s (string)."
  [f-str & args]
  (apply format (str/replace f-str #"(%[^ ])" "%s") args))

(defn parse-as-sh-cmd
  "Split string into an array for use with clojure.java.shell/sh."
  [s]
  (loop [char-seq (seq s)
         acc      []]
    (if (empty? char-seq)
      acc
      (if (= \` (first char-seq))
        (recur (->> char-seq
                    (rest)
                    (drop-while #(not= \` %))
                    (rest))
               (->> char-seq
                    (rest)
                    (take-while #(not= \` %))
                    (apply str)
                    (str/trim)
                    (str/blank?)
                    (conj acc)))
        (recur (->> char-seq (drop-while #(not= \` %)))
               (->> char-seq
                    (take-while #(not= \` %))
                    (apply str)
                    (str/trim)


                    (#(str/split % #" "))
                    (remove str/blank?)
                    (into acc)))))))

(defn end-with
  "Appends 'end' to the end of the string, if it is not already the end of the string."
  [s end]
  (str s
       (when-not (str/ends-with? s end)
         end)))

(defn remove-end
  "Removes 'end' from string, only if it exists."
  [s end]
  (if (str/ends-with? s end)
    (subs s 0 (- (count s) (count end)))
    s))

;;; Shell commands

(def ^:private path-env (System/getenv "PATH"))

(defn sh-exec-with
  "Provides a path (`dir`) and environment (`env`) to one bash `command`
   and executes it. Returns a map in the following format:
   `{:exit 0 :out 'Output message\n' :err ''}`"
  [dir env command]
  (sh/with-sh-dir dir
    (sh/with-sh-env (merge {:PATH path-env} env)
      (apply sh/sh (parse-as-sh-cmd command)))))

(defn sh-wrapper
  "Provides a path and environment to a set of bash commands and parses
   the output, creating an array as described in `parse-as-sh-cmd`.
   Returns a string that combines all of the standard error (and optionally
   the standard out when `verbose?` is true) from running the set of commands."
  [dir env verbose? & commands]
  (sh/with-sh-dir dir
    (sh/with-sh-env (merge {:PATH path-env} env)
      (reduce (fn [acc cmd]
                (let [{:keys [out err]} (apply sh/sh (parse-as-sh-cmd cmd))]
                  (str acc (when verbose? out) err)))
              ""
              commands))))

;;; Response building

(defn- clj->transit
  "Converts a clj body to transit."
  [body]
  (let [out    (ByteArrayOutputStream. 4096)
        writer (transit/writer out :json)]
    (transit/write writer body)
    (.toString out)))

#_{:clj-kondo/ignore [:shadowed-var]}
<<<<<<< HEAD
(defn ^:deprecated data-response
  "DEPRECATED: Use [[triangulum.response/data-response]] instead.
=======
(defn data-response
  "DEPRECATED: Use 'triangulum.response/data-response' instead.
>>>>>>> bd4cfa97
   Create a response object.
   Body is required. Status, type, and session are optional.
   When a type keyword is passed, the body is converted to that type,
   otherwise the body is converted to edn."
  ([body]
   (data-response body {}))
  ([body {:keys [status type session]
          :or   {status 200
                 type   :edn}
          :as   params}]
   (merge (when (contains? params :session) {:session session})
          {:status  status
           :headers {"Content-Type" (condp = type
                                      :edn     "application/edn"
                                      :transit "application/transit+json"
                                      :json    "application/json"
                                      type)}
           :body    (condp = type
                      :edn     (pr-str         body)
                      :transit (clj->transit  body)
                      :json    (json/write-str body)
                      body)})))

;; Equivalent FP functions for maps

(defn mapm
  "Takes a map, applies f to each MapEntry, returns a map."
  [f coll]
  (persistent!
   (reduce (fn [acc cur]
             (conj! acc (f cur)))
           (transient {})
           coll)))

(defn filterm
  "Takes a map, filters on pred for each MapEntry, returns a map."
  [pred coll]
  (persistent!
   (reduce (fn [acc cur]
             (if (pred cur)
               (conj! acc cur)
               acc))
           (transient {})
           coll)))

<<<<<<< HEAD
;;; Equality Checking
=======
(defn reverse-map
  "Reverses the key-value pairs in a given map."
  [m]
  (zipmap (vals m) (keys m)))

;; Equality checking
>>>>>>> bd4cfa97

(defn find-missing-keys
  "Returnss true if m1's keys are a subset of m2's keys, and that any nested maps
   also maintain the same property.

   Example:
   `(find-missing-keys {:a {:b \"c\"} :d 0} {:a {:b \"e\" :g 42} :d 1 :h 2}) ; => true`"
  [m1 m2]
  (cond
    (and (map? m1) (map? m2))
    (let [header-diff (set/difference (-> m1 (keys) (set)) (-> m2 (keys) (set)))]
      (reduce (fn [acc [k v]]
                (into acc (find-missing-keys v (get m2 k))))
              header-diff
              m1))

    (map? m1)
    (-> m1 (keys) (set))

    :else
    #{}))

<<<<<<< HEAD
;;; Date Helper Functions

(defn current-year
  "Returns the current year as an integer."
  []
  (.getYear (LocalDateTime/now)))

;; Namespace operations

(defn get-ns
  "Returns the namespace symbol of a namespace-qualified symbol."
  [sym]
  (symbol (namespace sym)))

=======
;; Namespace operations

>>>>>>> bd4cfa97
(defn resolve-foreign-symbol
  "Given a namespace-qualified symbol, attempt to require its namespace
  and resolve the symbol within that namespace to a value."
  [sym]
  (require (symbol (namespace sym)))
  (resolve sym))<|MERGE_RESOLUTION|>--- conflicted
+++ resolved
@@ -1,20 +1,10 @@
 (ns triangulum.utils
-<<<<<<< HEAD
-  (:import java.io.ByteArrayOutputStream
-           java.time.LocalDateTime)
-  (:require [clojure.data.json  :as json]
-            [clojure.java.shell :as sh]
-            [clojure.set        :as set]
-            [clojure.string     :as str]
-            [cognitect.transit  :as transit]))
-=======
   (:import java.io.ByteArrayOutputStream)
   (:require [clojure.data.json   :as json]
             [clojure.java.shell  :as sh]
             [clojure.set         :as set]
             [clojure.string      :as str]
             [cognitect.transit   :as transit]))
->>>>>>> bd4cfa97
 
 ;;; Text parsing
 
@@ -24,7 +14,6 @@
   (str/replace kebab-str "-" "_"))
 
 (defn kebab->camel
-<<<<<<< HEAD
   "Converts kebab-string to camelString."
   [kebab-string]
   (let [words (-> kebab-string
@@ -41,13 +30,6 @@
     (str/split text #"(?<=[a-z])(?=[A-Z])")
     (map str/lower-case text)
     (str/join "-" text)))
-=======
-  "kebab-str -> camelCaseStr"
-  [k]
-  (let [words (str/split (name k) #"-")]
-    (->> (map str/capitalize (rest words))
-         (apply str (first words)))))
->>>>>>> bd4cfa97
 
 (defn format-str
   "Use any char after % for format. All % are converted to %s (string)."
@@ -136,13 +118,8 @@
     (.toString out)))
 
 #_{:clj-kondo/ignore [:shadowed-var]}
-<<<<<<< HEAD
 (defn ^:deprecated data-response
   "DEPRECATED: Use [[triangulum.response/data-response]] instead.
-=======
-(defn data-response
-  "DEPRECATED: Use 'triangulum.response/data-response' instead.
->>>>>>> bd4cfa97
    Create a response object.
    Body is required. Status, type, and session are optional.
    When a type keyword is passed, the body is converted to that type,
@@ -188,16 +165,12 @@
            (transient {})
            coll)))
 
-<<<<<<< HEAD
-;;; Equality Checking
-=======
 (defn reverse-map
   "Reverses the key-value pairs in a given map."
   [m]
   (zipmap (vals m) (keys m)))
 
 ;; Equality checking
->>>>>>> bd4cfa97
 
 (defn find-missing-keys
   "Returnss true if m1's keys are a subset of m2's keys, and that any nested maps
@@ -220,25 +193,8 @@
     :else
     #{}))
 
-<<<<<<< HEAD
-;;; Date Helper Functions
-
-(defn current-year
-  "Returns the current year as an integer."
-  []
-  (.getYear (LocalDateTime/now)))
-
 ;; Namespace operations
 
-(defn get-ns
-  "Returns the namespace symbol of a namespace-qualified symbol."
-  [sym]
-  (symbol (namespace sym)))
-
-=======
-;; Namespace operations
-
->>>>>>> bd4cfa97
 (defn resolve-foreign-symbol
   "Given a namespace-qualified symbol, attempt to require its namespace
   and resolve the symbol within that namespace to a value."
