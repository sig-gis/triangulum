<<<<<<< HEAD
{:database {:host       "localhost"
            :port       "INVALID"
            :dbname     "dbname"
            :user       "user"
            :password   "testing-password"}
 :https    {:domain     "example.com"
            :email      "test@example.com"}
 :server   {:http-port  8080
            :https-port 8443
            :mode       "dev" ; or "prod"
            :log-dir    "logs"}
 :mail     {:host       "smtp.gmail.com"
            :user       "test@example.com"
            :pass       "secret-mail-password"
            :port       587}}
=======
{:database {:host     "localhost"
            :port     "INVALID"
            :dbname   "dbname"
            :user     "user"
            :password "testing-password"}}
>>>>>>> bd4cfa97
<|MERGE_RESOLUTION|>--- conflicted
+++ resolved
@@ -1,23 +1,5 @@
-<<<<<<< HEAD
-{:database {:host       "localhost"
-            :port       "INVALID"
-            :dbname     "dbname"
-            :user       "user"
-            :password   "testing-password"}
- :https    {:domain     "example.com"
-            :email      "test@example.com"}
- :server   {:http-port  8080
-            :https-port 8443
-            :mode       "dev" ; or "prod"
-            :log-dir    "logs"}
- :mail     {:host       "smtp.gmail.com"
-            :user       "test@example.com"
-            :pass       "secret-mail-password"
-            :port       587}}
-=======
 {:database {:host     "localhost"
             :port     "INVALID"
             :dbname   "dbname"
             :user     "user"
-            :password "testing-password"}}
->>>>>>> bd4cfa97
+            :password "testing-password"}}